from __future__ import annotations

from typing import Callable

from pathfinding.core.grid import Grid
from pathfinding.finder.a_star import AStarFinder

from src.npc.npc_base import NPCState, NPCBase
from src.npc.npc_behaviour import NPCBehaviourContext, NPCBehaviourMethods
from src.enums import InventoryResource
from src.settings import SCALE_FACTOR, SCALED_TILE_SIZE
from src.settings import Coordinate, AniFrames

import pygame
import random


<<<<<<< HEAD
class NPC(NPCBase):
=======
# <editor-fold desc="NPC">
# @dataclass
class NPCBehaviourContext:
    npc: "NPC"


# TODO: NPCs can not harvest fully grown crops on their own yet
class NPCBehaviourMethods:
    """
    Group of classes used for NPC behaviour.

    Attributes:
        behaviour:   Default NPC behaviour tree
    """
    behaviour = None

    @staticmethod
    def init():
        """
        Initialises the behaviour tree.
        """
        NPCBehaviourMethods.behaviour = Selector([
            Sequence([
                Condition(NPCBehaviourMethods.will_farm),
                Selector([
                    Sequence([
                        Condition(NPCBehaviourMethods.will_create_new_farmland),
                        Action(NPCBehaviourMethods.create_new_farmland)
                    ]),
                    Sequence([
                        Condition(NPCBehaviourMethods.will_plant_tilled_farmland),
                        Action(NPCBehaviourMethods.plant_random_seed)
                    ]),
                    Action(NPCBehaviourMethods.water_farmland)
                ])
            ]),
            Action(NPCBehaviourMethods.wander)
        ])

    @staticmethod
    def will_farm(context: NPCBehaviourContext) -> bool:
        """
        1 in 3 chance to go farming instead of wandering around
        :return: 1/3 true | 2/3 false
        """
        return random.randint(0, 2) is 0

    @staticmethod
    def will_create_new_farmland(context: NPCBehaviourContext) -> bool:
        """
        :return: True: untilled farmland available AND (all other farmland planted and watered OR 1/3), otherwise False
        """
        empty_farmland_available = 0
        unplanted_farmland_available = 0
        unwatered_farmland_available = 0
        for y in range(len(context.npc.soil_layer.grid)):
            for x in range(len(context.npc.soil_layer.grid[y])):
                entry = context.npc.soil_layer.grid[y][x]
                if "F" in entry:
                    if "X" not in entry:
                        empty_farmland_available += 1
                    else:
                        if "P" not in entry:
                            unplanted_farmland_available += 1
                        else:
                            if "W" not in entry:
                                unwatered_farmland_available += 1

        if empty_farmland_available <= 0:
            return False

        return (unplanted_farmland_available == 0 and unwatered_farmland_available == 0) or random.randint(0, 2) == 0

    @staticmethod
    def create_new_farmland(context: NPCBehaviourContext) -> bool:
        """
        Finds a random untilled but farmable tile, makes the NPC walk to and till it.
        :return: True if path has successfully been created, otherwise False
        """
        possible_coordinates = []
        for y in range(len(context.npc.soil_layer.grid)):
            for x in range(len(context.npc.soil_layer.grid[y])):
                entry = context.npc.soil_layer.grid[y][x]
                if "F" in entry and "X" not in entry:
                    possible_coordinates.append((x, y))

        if not possible_coordinates:
            return False

        def on_path_completion():
            context.npc.tool_active = True
            context.npc.current_tool = FarmingTool.HOE
            context.npc.tool_index = context.npc.current_tool.value - 1
            context.npc.frame_index = 0

        return NPCBehaviourMethods.wander_to_interact(
            context, random.choice(possible_coordinates), on_path_completion
        )

    @staticmethod
    def will_plant_tilled_farmland(context: NPCBehaviourContext) -> bool:
        """
        :return: True if unplanted farmland available AND (all other farmland watered OR 3/4), otherwise False
        """
        unplanted_farmland_available = 0
        unwatered_farmland_available = 0
        for y in range(len(context.npc.soil_layer.grid)):
            for x in range(len(context.npc.soil_layer.grid[y])):
                entry = context.npc.soil_layer.grid[y][x]
                if "X" in entry:
                    if "P" not in entry:
                        unplanted_farmland_available += 1
                    else:
                        if "W" not in entry:
                            unwatered_farmland_available += 1

        if unplanted_farmland_available <= 0:
            return False

        return unwatered_farmland_available == 0 or random.randint(0, 3) <= 2

    @staticmethod
    def plant_random_seed(context: NPCBehaviourContext) -> bool:
        """
        Finds a random unplanted but tilled tile, makes the NPC walk to and plant a random seed on it.
        :return: True if path has successfully been created, otherwise False
        """
        possible_coordinates = []
        for y in range(len(context.npc.soil_layer.grid)):
            for x in range(len(context.npc.soil_layer.grid[y])):
                entry = context.npc.soil_layer.grid[y][x]
                if "X" in entry and "P" not in entry:
                    possible_coordinates.append((x, y))

        if not possible_coordinates:
            return False

        def on_path_completion():
            context.npc.current_seed = FarmingTool.CORN_SEED
            context.npc.seed_index = context.npc.current_seed.value - FarmingTool.get_first_seed_id().value
            context.npc.use_tool(ItemToUse(1))

        return NPCBehaviourMethods.wander_to_interact(
            context, random.choice(possible_coordinates), on_path_completion
        )

    @staticmethod
    def water_farmland(context: NPCBehaviourContext) -> bool:
        """
        Finds a random unwatered but planted tile, makes the NPC walk to and water it.
        :return: True if path has successfully been created, otherwise False
        """
        possible_coordinates = []
        for y in range(len(context.npc.soil_layer.grid)):
            for x in range(len(context.npc.soil_layer.grid[y])):
                entry = context.npc.soil_layer.grid[y][x]
                if "P" in entry and "W" not in entry:
                    possible_coordinates.append((x, y))

        if not possible_coordinates:
            return False

        def on_path_completion():
            context.npc.tool_active = True
            context.npc.current_tool = FarmingTool.WATERING_CAN
            context.npc.tool_index = context.npc.current_tool.value - 1
            context.npc.frame_index = 0

        return NPCBehaviourMethods.wander_to_interact(
            context, random.choice(possible_coordinates), on_path_completion
        )

    @staticmethod
    def wander_to_interact(context: NPCBehaviourContext,
                           target_position: tuple[int, int],
                           on_path_completion: Callable[[], None]):
        """
        :return: True if path has successfully been created, otherwise False
        """

        if context.npc.create_path_to_tile(target_position):
            if len(context.npc.pf_path) > 1:
                facing = (context.npc.pf_path[-1][0] - context.npc.pf_path[-2][0],
                          context.npc.pf_path[-1][1] - context.npc.pf_path[-2][1])
            else:
                facing = (context.npc.pf_path[-1][0] - context.npc.rect.centerx / 64,
                          context.npc.pf_path[-1][1] - context.npc.rect.centery / 64)

            facing = (facing[0], 0) if abs(facing[0]) > abs(facing[1]) else (0, facing[1])

            # Deleting the final step of the path leads to the NPC always standing in reach of the tile they want to
            #  interact with (cf. Entity.get_target_pos)
            context.npc.pf_path.pop(-1)

            @context.npc.on_path_completion
            def inner():
                context.npc.direction.update(facing)
                context.npc.get_facing_direction()
                context.npc.direction.update((0, 0))

                on_path_completion()

            return True
        return False

    @staticmethod
    def wander(context: NPCBehaviourContext) -> bool:
        """
        Makes the NPC wander to a random location in a 5 tile radius.
        :return: True if path has successfully been created, otherwise False
        """
        tile_size = SCALE_FACTOR * 16

        # current NPC position on the tilemap
        tile_coord = pygame.Vector2(context.npc.rect.centerx, context.npc.rect.centery) / tile_size

        # To limit the required computing power, the NPC currently only tries to navigate to
        #  11 random points in its immediate vicinity (5 tile radius)
        avail_x_coords = list(range(
            max(0, int(tile_coord.x) - 5),
            min(int(tile_coord.x) + 5, context.npc.pf_grid.width - 1) + 1
        ))

        avail_y_coords = list(range(
            max(0, int(tile_coord.y) - 5),
            min(int(tile_coord.y) + 5, context.npc.pf_grid.height - 1) + 1
        ))

        for i in range(min(len(avail_x_coords), len(avail_y_coords))):
            pos = (
                random.choice(avail_x_coords),
                random.choice(avail_y_coords)
            )
            avail_x_coords.remove(pos[0])
            avail_y_coords.remove(pos[1])

            if context.npc.create_path_to_tile(pos):
                break
        else:
            context.npc.abort_path()
            return False
        return True


# TODO: Refactor NPCState into Entity.state (maybe override Entity.get_state())
class NPCState(IntEnum):
    IDLE = 0
    MOVING = 1


class NPC(Entity):
    # Pathfinding
    pf_matrix: list[list[int]]
    """A representation of the in-game tilemap,
       where 1 stands for a walkable tile, and 0 stands for a non-walkable tile.
       Each list entry represents one row of the tilemap."""

    pf_grid: PF_Grid
    pf_finder: PF_AStarFinder
    pf_state: NPCState

    pf_path: list[tuple[int, int]]
    """The current path on which the NPC is moving.
       Each tile on which the NPC is moving is represented by its own coordinate tuple,
       while the first one in the list always being the NPCs current target position."""

>>>>>>> d1d1bd7c
    def __init__(
            self,
            pos: Coordinate,
            frames: dict[str, AniFrames],
            groups: tuple[pygame.sprite.Group],
            collision_sprites: pygame.sprite.Group,
            apply_tool: Callable,
            soil_layer,
            pf_matrix: list[list[int]],
            pf_grid: Grid,
            pf_finder: AStarFinder):

        self.soil_layer = soil_layer

        self.pf_matrix = pf_matrix
        self.pf_grid = pf_grid
        self.pf_finder = pf_finder
        self.pf_state = NPCState.IDLE
        self.pf_state_duration = 0
        self.pf_path = []

        self.__on_path_abortion_funcs = []
        self.__on_path_completion_funcs = []

        super().__init__(
            pos,
            frames,
            groups,
            collision_sprites,

            (32 * SCALE_FACTOR, 32 * SCALE_FACTOR),
            # scales the hitbox down to the exact tile size

            apply_tool
        )

        self.speed = 150

        # TODO: Ensure that the NPC always has all needed seeds it needs in its inventory
        self.inventory = {
            InventoryResource.WOOD: 0,
            InventoryResource.APPLE: 0,
            InventoryResource.CORN: 0,
            InventoryResource.TOMATO: 0,
            InventoryResource.CORN_SEED: 999,
            InventoryResource.TOMATO_SEED: 999,
        }

    def on_path_abortion(self, func: Callable[[], None]):
        self.__on_path_abortion_funcs.append(func)
        return

    def abort_path(self):
        self.pf_state = NPCState.IDLE
        self.direction.update((0, 0))
        self.pf_state_duration = 1

        for func in self.__on_path_abortion_funcs:
            func()

        self.__on_path_abortion_funcs.clear()
        self.__on_path_completion_funcs.clear()
        return

    def on_path_completion(self, func: Callable[[], None]):
        self.__on_path_completion_funcs.append(func)
        return

    def complete_path(self):
        self.pf_state = NPCState.IDLE
        self.direction.update((0, 0))
        self.pf_state_duration = random.randint(2, 5)

        for func in self.__on_path_completion_funcs:
            func()

        self.__on_path_abortion_funcs.clear()
        self.__on_path_completion_funcs.clear()
        return

    def create_path_to_tile(self, coord: tuple[int, int]) -> bool:
        if not self.pf_grid.walkable(coord[0], coord[1]):
            return False

        # current NPC position on the tilemap
        tile_coord = pygame.Vector2(self.rect.centerx, self.rect.centery) / SCALED_TILE_SIZE

        self.pf_state = NPCState.MOVING
        self.pf_state_duration = 0

        self.pf_grid.cleanup()

        start = self.pf_grid.node(int(tile_coord.x), int(tile_coord.y))
        end = self.pf_grid.node(*[int(i) for i in coord])

        path_raw = self.pf_finder.find_path(start, end, self.pf_grid)

        # The first position in the path will always be removed as it is the same coordinate the NPC is already
        #  standing on. Otherwise, if the NPC is just standing a little bit off the center of its current coordinate, it
        #  may turn around quickly once it reaches it, if the second coordinate of the path points in the same direction
        #  as where the NPC was just standing.
        self.pf_path = [(i.x + .5, i.y + .5) for i in path_raw[0][1:]]

        if not self.pf_path:
            self.abort_path()
            return False

        return True

    def move(self, dt):
        # current NPC position on the tilemap
        tile_coord = pygame.Vector2(self.rect.centerx, self.rect.centery) / SCALED_TILE_SIZE

        if self.pf_state == NPCState.IDLE:
            self.pf_state_duration -= dt

            if self.pf_state_duration <= 0:
                NPCBehaviourMethods.behaviour.run(NPCBehaviourContext(self))

        if self.pf_state == NPCState.MOVING:
            if not self.pf_path:
                # runs in case the path has been emptied in the meantime
                #  (e.g. NPCBehaviourMethods.wander_to_interact created a path to a tile adjacent to the NPC)
                self.complete_path()
                return

            next_position = (tile_coord.x, tile_coord.y)

            # remaining distance the npc moves in the current frame
            remaining_distance = self.speed * dt / SCALED_TILE_SIZE

            while remaining_distance:
                if next_position == self.pf_path[0]:
                    # the NPC reached its current target position
                    self.pf_path.pop(0)

                if not len(self.pf_path):
                    # the NPC has completed its path
                    self.complete_path()
                    break

                # x- and y-distances from the NPCs current position to its target position
                dx = self.pf_path[0][0] - next_position[0]
                dy = self.pf_path[0][1] - next_position[1]

                distance = (dx ** 2 + dy ** 2) ** 0.5

                if remaining_distance >= distance:
                    # the NPC reaches its current target position in the current frame
                    next_position = self.pf_path[0]
                    remaining_distance -= distance
                else:
                    # the NPC does not reach its current target position in the current frame,
                    #  so it continues to move towards it
                    next_position = (
                        next_position[0] + dx * remaining_distance / distance,
                        next_position[1] + dy * remaining_distance / distance
                    )
                    remaining_distance = 0

                    # Rounding the direction leads to smoother animations,
                    #  e.g. if the distance vector was (-0.99, -0.01), the NPC would face upwards, although it moves
                    #  much more to the left than upwards, as the animation method favors vertical movement
                    #
                    # Maybe normalise the vector?
                    #  Currently, it is not necessary as the NPC is not moving diagonally yet,
                    #  unless it collides with another entity while it is in-between two coordinates
                    self.direction.update((round(dx / distance), round(dy / distance)))

            self.hitbox_rect.update((
                next_position[0] * SCALED_TILE_SIZE - self.hitbox_rect.width / 2,
                self.hitbox_rect.top,
            ), self.hitbox_rect.size)
            colliding = self.collision('horizontal')

            self.hitbox_rect.update((
                self.hitbox_rect.left,
                next_position[1] * SCALED_TILE_SIZE - self.hitbox_rect.height / 2
            ), self.hitbox_rect.size)
            colliding = colliding or self.collision('vertical')

            if colliding:
                self.abort_path()

        self.rect.update((self.hitbox_rect.centerx - self.rect.width / 2,
                          self.hitbox_rect.centery - self.rect.height / 2), self.rect.size)
        self.plant_collide_rect.center = self.hitbox_rect.center<|MERGE_RESOLUTION|>--- conflicted
+++ resolved
@@ -15,276 +15,8 @@
 import random
 
 
-<<<<<<< HEAD
 class NPC(NPCBase):
-=======
-# <editor-fold desc="NPC">
-# @dataclass
-class NPCBehaviourContext:
-    npc: "NPC"
-
-
-# TODO: NPCs can not harvest fully grown crops on their own yet
-class NPCBehaviourMethods:
-    """
-    Group of classes used for NPC behaviour.
-
-    Attributes:
-        behaviour:   Default NPC behaviour tree
-    """
-    behaviour = None
-
-    @staticmethod
-    def init():
-        """
-        Initialises the behaviour tree.
-        """
-        NPCBehaviourMethods.behaviour = Selector([
-            Sequence([
-                Condition(NPCBehaviourMethods.will_farm),
-                Selector([
-                    Sequence([
-                        Condition(NPCBehaviourMethods.will_create_new_farmland),
-                        Action(NPCBehaviourMethods.create_new_farmland)
-                    ]),
-                    Sequence([
-                        Condition(NPCBehaviourMethods.will_plant_tilled_farmland),
-                        Action(NPCBehaviourMethods.plant_random_seed)
-                    ]),
-                    Action(NPCBehaviourMethods.water_farmland)
-                ])
-            ]),
-            Action(NPCBehaviourMethods.wander)
-        ])
-
-    @staticmethod
-    def will_farm(context: NPCBehaviourContext) -> bool:
-        """
-        1 in 3 chance to go farming instead of wandering around
-        :return: 1/3 true | 2/3 false
-        """
-        return random.randint(0, 2) is 0
-
-    @staticmethod
-    def will_create_new_farmland(context: NPCBehaviourContext) -> bool:
-        """
-        :return: True: untilled farmland available AND (all other farmland planted and watered OR 1/3), otherwise False
-        """
-        empty_farmland_available = 0
-        unplanted_farmland_available = 0
-        unwatered_farmland_available = 0
-        for y in range(len(context.npc.soil_layer.grid)):
-            for x in range(len(context.npc.soil_layer.grid[y])):
-                entry = context.npc.soil_layer.grid[y][x]
-                if "F" in entry:
-                    if "X" not in entry:
-                        empty_farmland_available += 1
-                    else:
-                        if "P" not in entry:
-                            unplanted_farmland_available += 1
-                        else:
-                            if "W" not in entry:
-                                unwatered_farmland_available += 1
-
-        if empty_farmland_available <= 0:
-            return False
-
-        return (unplanted_farmland_available == 0 and unwatered_farmland_available == 0) or random.randint(0, 2) == 0
-
-    @staticmethod
-    def create_new_farmland(context: NPCBehaviourContext) -> bool:
-        """
-        Finds a random untilled but farmable tile, makes the NPC walk to and till it.
-        :return: True if path has successfully been created, otherwise False
-        """
-        possible_coordinates = []
-        for y in range(len(context.npc.soil_layer.grid)):
-            for x in range(len(context.npc.soil_layer.grid[y])):
-                entry = context.npc.soil_layer.grid[y][x]
-                if "F" in entry and "X" not in entry:
-                    possible_coordinates.append((x, y))
-
-        if not possible_coordinates:
-            return False
-
-        def on_path_completion():
-            context.npc.tool_active = True
-            context.npc.current_tool = FarmingTool.HOE
-            context.npc.tool_index = context.npc.current_tool.value - 1
-            context.npc.frame_index = 0
-
-        return NPCBehaviourMethods.wander_to_interact(
-            context, random.choice(possible_coordinates), on_path_completion
-        )
-
-    @staticmethod
-    def will_plant_tilled_farmland(context: NPCBehaviourContext) -> bool:
-        """
-        :return: True if unplanted farmland available AND (all other farmland watered OR 3/4), otherwise False
-        """
-        unplanted_farmland_available = 0
-        unwatered_farmland_available = 0
-        for y in range(len(context.npc.soil_layer.grid)):
-            for x in range(len(context.npc.soil_layer.grid[y])):
-                entry = context.npc.soil_layer.grid[y][x]
-                if "X" in entry:
-                    if "P" not in entry:
-                        unplanted_farmland_available += 1
-                    else:
-                        if "W" not in entry:
-                            unwatered_farmland_available += 1
-
-        if unplanted_farmland_available <= 0:
-            return False
-
-        return unwatered_farmland_available == 0 or random.randint(0, 3) <= 2
-
-    @staticmethod
-    def plant_random_seed(context: NPCBehaviourContext) -> bool:
-        """
-        Finds a random unplanted but tilled tile, makes the NPC walk to and plant a random seed on it.
-        :return: True if path has successfully been created, otherwise False
-        """
-        possible_coordinates = []
-        for y in range(len(context.npc.soil_layer.grid)):
-            for x in range(len(context.npc.soil_layer.grid[y])):
-                entry = context.npc.soil_layer.grid[y][x]
-                if "X" in entry and "P" not in entry:
-                    possible_coordinates.append((x, y))
-
-        if not possible_coordinates:
-            return False
-
-        def on_path_completion():
-            context.npc.current_seed = FarmingTool.CORN_SEED
-            context.npc.seed_index = context.npc.current_seed.value - FarmingTool.get_first_seed_id().value
-            context.npc.use_tool(ItemToUse(1))
-
-        return NPCBehaviourMethods.wander_to_interact(
-            context, random.choice(possible_coordinates), on_path_completion
-        )
-
-    @staticmethod
-    def water_farmland(context: NPCBehaviourContext) -> bool:
-        """
-        Finds a random unwatered but planted tile, makes the NPC walk to and water it.
-        :return: True if path has successfully been created, otherwise False
-        """
-        possible_coordinates = []
-        for y in range(len(context.npc.soil_layer.grid)):
-            for x in range(len(context.npc.soil_layer.grid[y])):
-                entry = context.npc.soil_layer.grid[y][x]
-                if "P" in entry and "W" not in entry:
-                    possible_coordinates.append((x, y))
-
-        if not possible_coordinates:
-            return False
-
-        def on_path_completion():
-            context.npc.tool_active = True
-            context.npc.current_tool = FarmingTool.WATERING_CAN
-            context.npc.tool_index = context.npc.current_tool.value - 1
-            context.npc.frame_index = 0
-
-        return NPCBehaviourMethods.wander_to_interact(
-            context, random.choice(possible_coordinates), on_path_completion
-        )
-
-    @staticmethod
-    def wander_to_interact(context: NPCBehaviourContext,
-                           target_position: tuple[int, int],
-                           on_path_completion: Callable[[], None]):
-        """
-        :return: True if path has successfully been created, otherwise False
-        """
-
-        if context.npc.create_path_to_tile(target_position):
-            if len(context.npc.pf_path) > 1:
-                facing = (context.npc.pf_path[-1][0] - context.npc.pf_path[-2][0],
-                          context.npc.pf_path[-1][1] - context.npc.pf_path[-2][1])
-            else:
-                facing = (context.npc.pf_path[-1][0] - context.npc.rect.centerx / 64,
-                          context.npc.pf_path[-1][1] - context.npc.rect.centery / 64)
-
-            facing = (facing[0], 0) if abs(facing[0]) > abs(facing[1]) else (0, facing[1])
-
-            # Deleting the final step of the path leads to the NPC always standing in reach of the tile they want to
-            #  interact with (cf. Entity.get_target_pos)
-            context.npc.pf_path.pop(-1)
-
-            @context.npc.on_path_completion
-            def inner():
-                context.npc.direction.update(facing)
-                context.npc.get_facing_direction()
-                context.npc.direction.update((0, 0))
-
-                on_path_completion()
-
-            return True
-        return False
-
-    @staticmethod
-    def wander(context: NPCBehaviourContext) -> bool:
-        """
-        Makes the NPC wander to a random location in a 5 tile radius.
-        :return: True if path has successfully been created, otherwise False
-        """
-        tile_size = SCALE_FACTOR * 16
-
-        # current NPC position on the tilemap
-        tile_coord = pygame.Vector2(context.npc.rect.centerx, context.npc.rect.centery) / tile_size
-
-        # To limit the required computing power, the NPC currently only tries to navigate to
-        #  11 random points in its immediate vicinity (5 tile radius)
-        avail_x_coords = list(range(
-            max(0, int(tile_coord.x) - 5),
-            min(int(tile_coord.x) + 5, context.npc.pf_grid.width - 1) + 1
-        ))
-
-        avail_y_coords = list(range(
-            max(0, int(tile_coord.y) - 5),
-            min(int(tile_coord.y) + 5, context.npc.pf_grid.height - 1) + 1
-        ))
-
-        for i in range(min(len(avail_x_coords), len(avail_y_coords))):
-            pos = (
-                random.choice(avail_x_coords),
-                random.choice(avail_y_coords)
-            )
-            avail_x_coords.remove(pos[0])
-            avail_y_coords.remove(pos[1])
-
-            if context.npc.create_path_to_tile(pos):
-                break
-        else:
-            context.npc.abort_path()
-            return False
-        return True
-
-
-# TODO: Refactor NPCState into Entity.state (maybe override Entity.get_state())
-class NPCState(IntEnum):
-    IDLE = 0
-    MOVING = 1
-
-
-class NPC(Entity):
-    # Pathfinding
-    pf_matrix: list[list[int]]
-    """A representation of the in-game tilemap,
-       where 1 stands for a walkable tile, and 0 stands for a non-walkable tile.
-       Each list entry represents one row of the tilemap."""
-
-    pf_grid: PF_Grid
-    pf_finder: PF_AStarFinder
-    pf_state: NPCState
-
-    pf_path: list[tuple[int, int]]
-    """The current path on which the NPC is moving.
-       Each tile on which the NPC is moving is represented by its own coordinate tuple,
-       while the first one in the list always being the NPCs current target position."""
-
->>>>>>> d1d1bd7c
+
     def __init__(
             self,
             pos: Coordinate,
