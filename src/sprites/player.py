from __future__ import annotations
from typing import Callable, Self

<<<<<<< HEAD
from typing import Callable, Self

import pygame

from src import settings, savefile, support
from src.enums import InventoryResource, FarmingTool, ItemToUse
from src.settings import AniFrames, Coordinate, SoundDict
from src.sprites.character import Character
=======
import pygame  # noqa

from src import settings, savefile, support
from src.controls import Controls, ControlType
from src.enums import InventoryResource, FarmingTool, ItemToUse
from src.settings import SCALE_FACTOR
from src.sprites.entity import Entity

>>>>>>> 8a6edcee

_NONSEED_INVENTORY_DEFAULT_AMOUNT = 20
_SEED_INVENTORY_DEFAULT_AMOUNT = 5
_INV_DEFAULT_AMOUNTS = (
    _NONSEED_INVENTORY_DEFAULT_AMOUNT,
    _SEED_INVENTORY_DEFAULT_AMOUNT
)


class Player(Character):
    keybinds: dict
    controls: dict

    blocked: bool
    paused: bool
    font: pygame.font.Font
    interact: Callable[[], None]
    sounds: SoundDict

    def __init__(
            self,
<<<<<<< HEAD
            pos: Coordinate,
            frames: dict[str, AniFrames],
            groups: tuple[pygame.sprite.Group, ...],
            collision_sprites: pygame.sprite.Group,
            apply_tool: Callable[
                [FarmingTool, tuple[float, float], Self], None
            ],
            interact: Callable[[], None],
            sounds: SoundDict,
            font: pygame.font.Font
    ):
=======
            game,
            pos: settings.Coordinate,
            frames: dict[str, settings.AniFrames],
            groups,
            collision_sprites: pygame.sprite.Group,
            apply_tool: Callable[[FarmingTool, tuple[int, int], Entity], None],
            interact: Callable[[], None],
            sounds: settings.SoundDict,
            font: pygame.font.Font):

>>>>>>> 8a6edcee
        save_data = savefile.load_savefile()

        super().__init__(
            pos=pos,
            frames=frames,
            groups=groups,
            collision_sprites=collision_sprites,
            apply_tool=apply_tool
        )

        # movement
        self.controls = Controls
        self.load_controls()
        self.speed = 250
        self.blocked = False
        self.paused = False
        self.font = font
        self.interact = interact

        # load saved tools
        self.current_tool = save_data.get(
            "current_tool", FarmingTool.get_first_tool_id()
        )
        self.current_seed = save_data.get(
            "current_seed", FarmingTool.get_first_seed_id()
        )

        # inventory
        self.inventory = {
            res: save_data["inventory"].get(
                res.as_serialised_string(),
                _SEED_INVENTORY_DEFAULT_AMOUNT
                if res >= InventoryResource.CORN_SEED else
                _NONSEED_INVENTORY_DEFAULT_AMOUNT
            )
            for res in InventoryResource.__members__.values()
        }
        self.money = save_data.get("money", 200)

        # sounds
        self.sounds = sounds

    def save(self):
        # We compact the inventory first,
        # i.e. remove any default values if they didn't change.
        # This is to save space in the save file.
        compacted_inv = self.inventory.copy()
        key_set = list(compacted_inv.keys())
        for k in key_set:
            # The default amount for each resource differs
            # according to whether said resource is a seed or not
            # (5 units for seeds, 20 units for everything else).
            if self.inventory[k] == _INV_DEFAULT_AMOUNTS[k.is_seed()]:
                del compacted_inv[k]
        savefile.save(
            self.current_tool, self.current_seed, self.money, compacted_inv
        )

    def load_controls(self):
        self.controls.load_default_keybinds()
        try:
            data = support.load_data('keybinds.json')
            self.controls.from_dict(data)
        except FileNotFoundError:
<<<<<<< HEAD
            pass
        support.save_data(settings.KEYBINDS, 'keybinds.json')
        return settings.KEYBINDS
=======
            support.save_data(self.controls.as_dict(), 'keybinds.json')
>>>>>>> 8a6edcee

    # controls
    def update_controls(self):
        keys_just_pressed = pygame.key.get_just_pressed()
        keys_pressed = pygame.key.get_pressed()
        mouse_pressed = pygame.mouse.get_pressed()

        for control in self.controls.all_controls():
            if control.control_type == ControlType.key:
                control.just_pressed = keys_just_pressed[control.value]
                control.pressed = keys_pressed[control.value]

            if control.control_type == ControlType.mouse:
                control.pressed = mouse_pressed[control.value]

    def handle_controls(self):
        self.update_controls()

        # movement
        if not self.tool_active and not self.blocked:
<<<<<<< HEAD
            self.direction.x = (int(self.controls['right'])
                                - int(self.controls['left']))
            self.direction.y = (int(self.controls['down'])
                                - int(self.controls['up']))
            if self.direction:
                self.direction = self.direction.normalize()

            # tool switch
            if self.controls['next tool']:
                tool_index = (
                        (self.current_tool.value
                         - FarmingTool.get_first_tool_id().value + 1)
                        % FarmingTool.get_tool_count()
                )
                self.current_tool = FarmingTool(
                    tool_index + FarmingTool.get_first_tool_id()
                )
=======
            self.direction.x = int(self.controls.RIGHT.pressed) - int(self.controls.LEFT.pressed)
            self.direction.y = int(self.controls.DOWN.pressed) - int(self.controls.UP.pressed)
            self.direction = self.direction.normalize() if self.direction else self.direction

            # tool switch
            if self.controls.NEXT_TOOL.just_pressed:
                self.tool_index = (self.tool_index + 1) % len(self.available_tools)
                self.current_tool = FarmingTool(self.tool_index + FarmingTool.get_first_tool_id())
>>>>>>> 8a6edcee

            # tool use
            if self.controls.USE.just_pressed:
                self.tool_active = True
                self.frame_index = 0
<<<<<<< HEAD
                self.direction = pygame.math.Vector2()
=======
                self.direction = pygame.Vector2()
>>>>>>> 8a6edcee
                if self.current_tool.is_swinging_tool():
                    self.sounds['swing'].play()

            # seed switch
<<<<<<< HEAD
            if self.controls['next seed']:
                seed_index = (
                        (self.current_seed.value
                         - FarmingTool.get_first_seed_id().value + 1)
                        % FarmingTool.get_seed_count()
                )
                self.current_seed = FarmingTool(
                    seed_index + FarmingTool.get_first_seed_id()
                )
=======
            if self.controls.NEXT_SEED.just_pressed:
                self.seed_index = (self.seed_index + 1) % len(self.available_seeds)
                self.current_seed = FarmingTool(self.seed_index + FarmingTool.get_first_seed_id())
>>>>>>> 8a6edcee

            # seed used
            if self.controls.PLANT.just_pressed:
                self.use_tool(ItemToUse.SEED)

            # interact
            if self.controls.INTERACT.just_pressed:
                self.interact()

    def move(self, dt: float):
        self.hitbox_rect.x += self.direction.x * self.speed * dt
        self.collision('horizontal')
        self.hitbox_rect.y += self.direction.y * self.speed * dt
        self.collision('vertical')
        self.rect.center = self.hitbox_rect.center
        self.plant_collide_rect.center = self.hitbox_rect.center

    def get_current_tool_string(self):
        return self.current_tool.as_serialised_string()

    def get_current_seed_string(self):
        return self.current_seed.as_serialised_string()

    def add_resource(self, resource: InventoryResource, amount: int = 1):
        super().add_resource(resource, amount)
        self.sounds['success'].play()
<<<<<<< HEAD

    def update_keybinds(self):
        self.keybinds = self.import_controls()
=======
>>>>>>> 8a6edcee

    def update(self, dt):
        self.handle_controls()
        super().update(dt)<|MERGE_RESOLUTION|>--- conflicted
+++ resolved
@@ -1,25 +1,15 @@
 from __future__ import annotations
+
 from typing import Callable, Self
 
-<<<<<<< HEAD
-from typing import Callable, Self
-
-import pygame
-
-from src import settings, savefile, support
-from src.enums import InventoryResource, FarmingTool, ItemToUse
-from src.settings import AniFrames, Coordinate, SoundDict
-from src.sprites.character import Character
-=======
 import pygame  # noqa
 
 from src import settings, savefile, support
 from src.controls import Controls, ControlType
 from src.enums import InventoryResource, FarmingTool, ItemToUse
-from src.settings import SCALE_FACTOR
-from src.sprites.entity import Entity
+from src.settings import AniFrames, Coordinate, SoundDict, SCALE_FACTOR
+from src.sprites.character import Character
 
->>>>>>> 8a6edcee
 
 _NONSEED_INVENTORY_DEFAULT_AMOUNT = 20
 _SEED_INVENTORY_DEFAULT_AMOUNT = 5
@@ -41,7 +31,6 @@
 
     def __init__(
             self,
-<<<<<<< HEAD
             pos: Coordinate,
             frames: dict[str, AniFrames],
             groups: tuple[pygame.sprite.Group, ...],
@@ -53,18 +42,6 @@
             sounds: SoundDict,
             font: pygame.font.Font
     ):
-=======
-            game,
-            pos: settings.Coordinate,
-            frames: dict[str, settings.AniFrames],
-            groups,
-            collision_sprites: pygame.sprite.Group,
-            apply_tool: Callable[[FarmingTool, tuple[int, int], Entity], None],
-            interact: Callable[[], None],
-            sounds: settings.SoundDict,
-            font: pygame.font.Font):
-
->>>>>>> 8a6edcee
         save_data = savefile.load_savefile()
 
         super().__init__(
@@ -129,13 +106,7 @@
             data = support.load_data('keybinds.json')
             self.controls.from_dict(data)
         except FileNotFoundError:
-<<<<<<< HEAD
-            pass
-        support.save_data(settings.KEYBINDS, 'keybinds.json')
-        return settings.KEYBINDS
-=======
             support.save_data(self.controls.as_dict(), 'keybinds.json')
->>>>>>> 8a6edcee
 
     # controls
     def update_controls(self):
@@ -156,25 +127,6 @@
 
         # movement
         if not self.tool_active and not self.blocked:
-<<<<<<< HEAD
-            self.direction.x = (int(self.controls['right'])
-                                - int(self.controls['left']))
-            self.direction.y = (int(self.controls['down'])
-                                - int(self.controls['up']))
-            if self.direction:
-                self.direction = self.direction.normalize()
-
-            # tool switch
-            if self.controls['next tool']:
-                tool_index = (
-                        (self.current_tool.value
-                         - FarmingTool.get_first_tool_id().value + 1)
-                        % FarmingTool.get_tool_count()
-                )
-                self.current_tool = FarmingTool(
-                    tool_index + FarmingTool.get_first_tool_id()
-                )
-=======
             self.direction.x = int(self.controls.RIGHT.pressed) - int(self.controls.LEFT.pressed)
             self.direction.y = int(self.controls.DOWN.pressed) - int(self.controls.UP.pressed)
             self.direction = self.direction.normalize() if self.direction else self.direction
@@ -183,36 +135,19 @@
             if self.controls.NEXT_TOOL.just_pressed:
                 self.tool_index = (self.tool_index + 1) % len(self.available_tools)
                 self.current_tool = FarmingTool(self.tool_index + FarmingTool.get_first_tool_id())
->>>>>>> 8a6edcee
 
             # tool use
             if self.controls.USE.just_pressed:
                 self.tool_active = True
                 self.frame_index = 0
-<<<<<<< HEAD
-                self.direction = pygame.math.Vector2()
-=======
                 self.direction = pygame.Vector2()
->>>>>>> 8a6edcee
                 if self.current_tool.is_swinging_tool():
                     self.sounds['swing'].play()
 
             # seed switch
-<<<<<<< HEAD
-            if self.controls['next seed']:
-                seed_index = (
-                        (self.current_seed.value
-                         - FarmingTool.get_first_seed_id().value + 1)
-                        % FarmingTool.get_seed_count()
-                )
-                self.current_seed = FarmingTool(
-                    seed_index + FarmingTool.get_first_seed_id()
-                )
-=======
             if self.controls.NEXT_SEED.just_pressed:
                 self.seed_index = (self.seed_index + 1) % len(self.available_seeds)
                 self.current_seed = FarmingTool(self.seed_index + FarmingTool.get_first_seed_id())
->>>>>>> 8a6edcee
 
             # seed used
             if self.controls.PLANT.just_pressed:
@@ -239,12 +174,6 @@
     def add_resource(self, resource: InventoryResource, amount: int = 1):
         super().add_resource(resource, amount)
         self.sounds['success'].play()
-<<<<<<< HEAD
-
-    def update_keybinds(self):
-        self.keybinds = self.import_controls()
-=======
->>>>>>> 8a6edcee
 
     def update(self, dt):
         self.handle_controls()
