from __future__ import annotations
from typing import Callable, Self

import pygame  # noqa
<<<<<<< HEAD
from typing import Callable
from src import settings, savefile, support
from src.gui.interface.emotes import PlayerEmoteManager
from src.npc.bases.npc_base import NPCBase
from src.sprites.entity import Entity
=======

from src import settings, savefile, support
from src.controls import Controls, ControlType
>>>>>>> 8a6edcee
from src.enums import InventoryResource, FarmingTool, ItemToUse
from src.settings import SCALE_FACTOR
from src.sprites.entity import Entity



class Player(Entity):
    def __init__(
            self,
            pos: settings.Coordinate,
            frames: dict[str, settings.AniFrames],
            groups,
            collision_sprites: pygame.sprite.Group,
<<<<<<< HEAD
            apply_tool: Callable,
            interact: Callable,
            emote_manager: PlayerEmoteManager,
=======
            apply_tool: Callable[[FarmingTool, tuple[int, int], Entity], None],
            interact: Callable[[], None],
>>>>>>> 8a6edcee
            sounds: settings.SoundDict,
            font: pygame.font.Font):

        save_data = savefile.load_savefile()

        super().__init__(
            pos,
            frames,
            groups,
            collision_sprites,
            (44 * SCALE_FACTOR, 40 * SCALE_FACTOR),
            apply_tool
        )

        # movement
        self.controls = Controls
        self.load_controls()
        self.speed = 250
        self.blocked = False
        self.paused = False
        self.font = font
        self.interact = interact
        self.emote_manager = emote_manager
        self.focused_entity: NPCBase = None
        self.sounds = sounds

        self.current_tool = save_data.get("current_tool", FarmingTool.get_first_tool_id())
        self.tool_index = self.current_tool.value - 1

        self.current_seed = save_data.get("current_seed", FarmingTool.get_first_seed_id())
        self.seed_index = self.current_seed.value - FarmingTool.get_first_seed_id().value

        # inventory
        self.inventory = {
            res: save_data["inventory"].get(
                res.as_serialised_string(),
                _SEED_INVENTORY_DEFAULT_AMOUNT if res >= InventoryResource.CORN_SEED else
                _NONSEED_INVENTORY_DEFAULT_AMOUNT
            )
            for res in InventoryResource.__members__.values()
        }
        self.money = save_data.get("money", 200)

        # sounds
        self.sounds = sounds

    def focus_entity(self, entity: Entity):
        if self.focused_entity:
            self.focused_entity.unfocus()
        self.focused_entity = entity
        self.focused_entity.focus()

    def unfocus_entity(self):
        if self.focused_entity:
            self.focused_entity.unfocus()
        self.focused_entity = None

    def save(self):
        # We compact the inventory first, i.e. remove any default values if they didn't change.
        # This is to save space in the save file.
        compacted_inv = self.inventory.copy()
        key_set = list(compacted_inv.keys())
        for k in key_set:
            # The default amount for each resource differs
            # according to whether said resource is a seed or not
            # (5 units for seeds, 20 units for everything else).
            if self.inventory[k] == _INV_DEFAULT_AMOUNTS[k.is_seed()]:
                del compacted_inv[k]
        savefile.save(self.current_tool, self.current_seed, self.money, compacted_inv)

    def load_controls(self):
        self.controls.load_default_keybinds()
        try:
            data = support.load_data('keybinds.json')
            self.controls.from_dict(data)
        except FileNotFoundError:
            support.save_data(self.controls.as_dict(), 'keybinds.json')

    # controls
    def update_controls(self):
        keys_just_pressed = pygame.key.get_just_pressed()
        keys_pressed = pygame.key.get_pressed()
        mouse_pressed = pygame.mouse.get_pressed()

        for control in self.controls.all_controls():
            if control.control_type == ControlType.key:
                control.just_pressed = keys_just_pressed[control.value]
                control.pressed = keys_pressed[control.value]

            if control.control_type == ControlType.mouse:
                control.pressed = mouse_pressed[control.value]

    def handle_controls(self):
        self.update_controls()

        # movement
<<<<<<< HEAD
        if not self.tool_active and not self.blocked and not self.emote_manager.emote_wheel.visible:
            self.direction.x = int(self.controls['right']) - int(self.controls['left'])
            self.direction.y = int(self.controls['down']) - int(self.controls['up'])
=======
        if not self.tool_active and not self.blocked:
            self.direction.x = int(self.controls.RIGHT.pressed) - int(self.controls.LEFT.pressed)
            self.direction.y = int(self.controls.DOWN.pressed) - int(self.controls.UP.pressed)
>>>>>>> 8a6edcee
            self.direction = self.direction.normalize() if self.direction else self.direction

            # tool switch
            if self.controls.NEXT_TOOL.just_pressed:
                self.tool_index = (self.tool_index + 1) % len(self.available_tools)
                self.current_tool = FarmingTool(self.tool_index + FarmingTool.get_first_tool_id())

            # tool use
            if self.controls.USE.just_pressed:
                self.tool_active = True
                self.frame_index = 0
                self.direction = pygame.Vector2()
                if self.current_tool.is_swinging_tool():
                    self.sounds['swing'].play()

            # seed switch
            if self.controls.NEXT_SEED.just_pressed:
                self.seed_index = (self.seed_index + 1) % len(self.available_seeds)
                self.current_seed = FarmingTool(self.seed_index + FarmingTool.get_first_seed_id())

            # seed used
            if self.controls.PLANT.just_pressed:
                self.use_tool(ItemToUse.SEED)

            # interact
            if self.controls.INTERACT.just_pressed:
                self.interact()

<<<<<<< HEAD
        # emotes
        if not self.blocked:
            if self.controls["emote wheel"]:
                self.emote_manager.toggle_emote_wheel()
                if self.emote_manager.emote_wheel.visible:
                    self.direction = pygame.Vector2()

            if self.emote_manager.emote_wheel.visible:
                if self.controls["key_right"]:
                    self.emote_manager.emote_wheel.emote_index += 1

                if self.controls["key_left"]:
                    self.emote_manager.emote_wheel.emote_index -= 1

                if self.controls["use"]:
                    self.emote_manager.show_emote(self, self.emote_manager.emote_wheel._current_emote)
                    self.emote_manager.toggle_emote_wheel()

    def move(self, dt):
=======
    def move(self, dt: float):
>>>>>>> 8a6edcee
        self.hitbox_rect.x += self.direction.x * self.speed * dt
        self.collision('horizontal')
        self.hitbox_rect.y += self.direction.y * self.speed * dt
        self.collision('vertical')
        self.rect.center = self.hitbox_rect.center
        self.plant_collide_rect.center = self.hitbox_rect.center

    def get_current_tool_string(self):
        return self.available_tools[self.tool_index]

    def get_current_seed_string(self):
        return self.available_seeds[self.seed_index]

    def add_resource(self, resource: InventoryResource, amount: int = 1):
        super().add_resource(resource, amount)
        self.sounds['success'].play()

    def update(self, dt):
<<<<<<< HEAD
        self.input()

        super().update(dt)

        self.emote_manager.update_obj(self, (self.rect.centerx - 47, self.rect.centery - 128))
        self.emote_manager.update_emote_wheel(self.rect.center)
=======
        self.handle_controls()
        super().update(dt)
>>>>>>> 8a6edcee
<|MERGE_RESOLUTION|>--- conflicted
+++ resolved
@@ -2,21 +2,22 @@
 from typing import Callable, Self
 
 import pygame  # noqa
-<<<<<<< HEAD
-from typing import Callable
+
 from src import settings, savefile, support
+from src.controls import Controls, ControlType
+from src.enums import InventoryResource, FarmingTool, ItemToUse
 from src.gui.interface.emotes import PlayerEmoteManager
 from src.npc.bases.npc_base import NPCBase
-from src.sprites.entity import Entity
-=======
-
-from src import settings, savefile, support
-from src.controls import Controls, ControlType
->>>>>>> 8a6edcee
-from src.enums import InventoryResource, FarmingTool, ItemToUse
 from src.settings import SCALE_FACTOR
 from src.sprites.entity import Entity
 
+
+_NONSEED_INVENTORY_DEFAULT_AMOUNT = 20
+_SEED_INVENTORY_DEFAULT_AMOUNT = 5
+_INV_DEFAULT_AMOUNTS = (
+    _NONSEED_INVENTORY_DEFAULT_AMOUNT,
+    _SEED_INVENTORY_DEFAULT_AMOUNT
+)
 
 
 class Player(Entity):
@@ -26,14 +27,9 @@
             frames: dict[str, settings.AniFrames],
             groups,
             collision_sprites: pygame.sprite.Group,
-<<<<<<< HEAD
-            apply_tool: Callable,
-            interact: Callable,
-            emote_manager: PlayerEmoteManager,
-=======
             apply_tool: Callable[[FarmingTool, tuple[int, int], Entity], None],
             interact: Callable[[], None],
->>>>>>> 8a6edcee
+            emote_manager: PlayerEmoteManager,
             sounds: settings.SoundDict,
             font: pygame.font.Font):
 
@@ -130,15 +126,9 @@
         self.update_controls()
 
         # movement
-<<<<<<< HEAD
         if not self.tool_active and not self.blocked and not self.emote_manager.emote_wheel.visible:
-            self.direction.x = int(self.controls['right']) - int(self.controls['left'])
-            self.direction.y = int(self.controls['down']) - int(self.controls['up'])
-=======
-        if not self.tool_active and not self.blocked:
             self.direction.x = int(self.controls.RIGHT.pressed) - int(self.controls.LEFT.pressed)
             self.direction.y = int(self.controls.DOWN.pressed) - int(self.controls.UP.pressed)
->>>>>>> 8a6edcee
             self.direction = self.direction.normalize() if self.direction else self.direction
 
             # tool switch
@@ -167,7 +157,6 @@
             if self.controls.INTERACT.just_pressed:
                 self.interact()
 
-<<<<<<< HEAD
         # emotes
         if not self.blocked:
             if self.controls["emote wheel"]:
@@ -186,10 +175,7 @@
                     self.emote_manager.show_emote(self, self.emote_manager.emote_wheel._current_emote)
                     self.emote_manager.toggle_emote_wheel()
 
-    def move(self, dt):
-=======
     def move(self, dt: float):
->>>>>>> 8a6edcee
         self.hitbox_rect.x += self.direction.x * self.speed * dt
         self.collision('horizontal')
         self.hitbox_rect.y += self.direction.y * self.speed * dt
@@ -208,14 +194,8 @@
         self.sounds['success'].play()
 
     def update(self, dt):
-<<<<<<< HEAD
-        self.input()
-
-        super().update(dt)
-
-        self.emote_manager.update_obj(self, (self.rect.centerx - 47, self.rect.centery - 128))
-        self.emote_manager.update_emote_wheel(self.rect.center)
-=======
         self.handle_controls()
         super().update(dt)
->>>>>>> 8a6edcee
+
+        self.emote_manager.update_obj(self, (self.rect.centerx - 47, self.rect.centery - 128))
+        self.emote_manager.update_emote_wheel(self.rect.center)