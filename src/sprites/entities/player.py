--- conflicted
+++ resolved
@@ -33,33 +33,16 @@
     sounds: SoundDict
 
     def __init__(
-<<<<<<< HEAD
-            self,
-            pos: Coordinate,
-            assets: EntityAsset,
-            groups: tuple[pygame.sprite.Group, ...],
-            collision_sprites: pygame.sprite.Group,
-            apply_tool: Callable[
-                [FarmingTool, tuple[int, int], Character], None
-            ],
-            plant_collision: Callable[
-                [Character], None
-            ],
-            interact: Callable[[], None],
-            emote_manager: PlayerEmoteManager,
-            sounds: SoundDict,
-            font: pygame.font.Font
-=======
         self,
         pos: Coordinate,
         assets: EntityAsset,
         groups: tuple[pygame.sprite.Group, ...],
         collision_sprites: pygame.sprite.Group,
         apply_tool: Callable[[FarmingTool, tuple[float, float], Character], None],
+        plant_collision: Callable[[Character], None],
         interact: Callable[[], None],
         emote_manager: PlayerEmoteManager,
         sounds: SoundDict,
->>>>>>> cc8d106d
     ):
         save_data = savefile.load_savefile()
 
@@ -69,10 +52,7 @@
             groups=groups,
             collision_sprites=collision_sprites,
             apply_tool=apply_tool,
-<<<<<<< HEAD
-            plant_collision=plant_collision
-=======
->>>>>>> cc8d106d
+            plant_collision=plant_collision,
         )
 
         # movement
