--- conflicted
+++ resolved
@@ -1,10 +1,3 @@
-<<<<<<< HEAD
-from .settings import LAYERS, GROW_SPEED, APPLE_POS, SCALE_FACTOR, KEYBINDS
-import pygame
-from .timer import Timer
-from random import randint, choice
-from .support import load_data, save_data
-=======
 from abc import ABC, abstractmethod
 from dataclasses import dataclass
 from enum import IntEnum
@@ -32,7 +25,6 @@
 
 from src import support
 from src import timer
->>>>>>> baf1b1a5
 
 
 class Sprite(pygame.sprite.Sprite):
@@ -204,7 +196,7 @@
             shrink: tuple[int, int],
             apply_tool: Callable,
             z=LAYERS['main']):
-                
+
         self.frames = frames
         self.frame_index = 0
         self.state = 'idle'
@@ -219,15 +211,9 @@
         )
 
         # movement
-        self.keybinds = self.import_controls() 
         self.direction = pygame.Vector2()
         self.speed = 100
         self.collision_sprites = collision_sprites
-<<<<<<< HEAD
-        self.blocked = False
-        self.interact = interact
-=======
->>>>>>> baf1b1a5
         self.plant_collide_rect = self.hitbox_rect.inflate(10, 10)
 
         # tools
@@ -238,7 +224,7 @@
         self.tool_active = False
         self.just_used_tool = False
         self.apply_tool = apply_tool
-        
+
         # seeds
         self.available_seeds = ['corn', 'tomato']
         self.current_seed = FarmingTool.get_first_seed_id()
@@ -321,7 +307,7 @@
                 self.frame_index) % len(current_animation)]
         else:
             tool_animation = self.frames[self.available_tools[self.tool_index]
-                                         ][self.facing_direction]
+            ][self.facing_direction]
             if self.frame_index < len(tool_animation):
                 self.image = tool_animation[min(
                     (round(self.frame_index), len(tool_animation) - 1))]
@@ -346,6 +332,174 @@
         self.get_facing_direction()
         self.move(dt)
         self.animate(dt)
+
+
+_NONSEED_INVENTORY_DEFAULT_AMOUNT = 20
+_SEED_INVENTORY_DEFAULT_AMOUNT = 5
+_INV_DEFAULT_AMOUNTS = (
+    _NONSEED_INVENTORY_DEFAULT_AMOUNT,
+    _SEED_INVENTORY_DEFAULT_AMOUNT
+)
+
+
+class Player(Entity):
+    def __init__(
+            self,
+            game,
+            pos: settings.Coordinate,
+            frames,
+            groups,
+            collision_sprites: pygame.sprite.Group,
+            apply_tool: Callable,
+            interact: Callable,
+            sounds: settings.SoundDict,
+            font: pygame.font.Font):
+
+        save_data = savefile.load_savefile()
+        self.game = game
+
+        super().__init__(
+            pos,
+            frames,
+            groups,
+            collision_sprites,
+            (44 * SCALE_FACTOR, 40 * SCALE_FACTOR),
+            apply_tool
+        )
+
+        # movement
+        self.keybinds = self.import_controls()
+        self.controls = {}
+        self.speed = 250
+        self.blocked = False
+        self.paused = False
+        self.font = font
+        self.interact = interact
+        self.sounds = sounds
+
+        # menus
+        self.pause_menu = PauseMenu(self.font)
+        self.settings_menu = SettingsMenu(self.font, self.sounds)
+
+        self.current_tool = save_data.get("current_tool", FarmingTool.get_first_tool_id())
+        self.tool_index = self.current_tool.value - 1
+
+        self.current_seed = save_data.get("current_seed", FarmingTool.get_first_seed_id())
+        self.seed_index = self.current_seed.value - FarmingTool.get_first_seed_id().value
+
+        # inventory
+        self.inventory = {
+            res: save_data["inventory"].get(
+                res.as_serialised_string(),
+                _SEED_INVENTORY_DEFAULT_AMOUNT if res >= InventoryResource.CORN_SEED else
+                _NONSEED_INVENTORY_DEFAULT_AMOUNT
+            )
+            for res in InventoryResource.__members__.values()
+        }
+        self.money = save_data.get("money", 200)
+
+        # sounds
+        self.sounds = sounds
+
+    def save(self):
+        # We compact the inventory first, i.e. remove any default values if they didn't change.
+        # This is to save space in the save file.
+        compacted_inv = self.inventory.copy()
+        key_set = list(compacted_inv.keys())
+        for k in key_set:
+            # The default amount for each resource differs
+            # according to whether said resource is a seed or not
+            # (5 units for seeds, 20 units for everything else).
+            if self.inventory[k] == _INV_DEFAULT_AMOUNTS[k.is_seed()]:
+                del compacted_inv[k]
+        savefile.save(self.current_tool, self.current_seed, self.money, compacted_inv)
+
+    @staticmethod
+    def import_controls(self):
+        try:
+            data = support.load_data('keybinds.json')
+            if len(data) == len(settings.KEYBINDS):
+                return data
+        except FileNotFoundError:
+            pass
+        support.save_data(settings.KEYBINDS, 'keybinds.json')
+        return settings.KEYBINDS
+
+        # controls
+
+    def update_controls(self):
+        controls = {}
+        keys = pygame.key.get_just_pressed()
+        linear_keys = pygame.key.get_pressed()
+        mouse_buttons = pygame.mouse.get_pressed()
+
+        for control_name, control in self.keybinds.items():
+            control_type = control['type']
+            value = control['value']
+            if control_type == 'key':
+                controls[control_name] = keys[value]
+            if control_type == 'mouse':
+                controls[control_name] = mouse_buttons[value]
+            if control_name in ('up', 'down', 'left', 'right'):
+                controls[control_name] = linear_keys[value]
+        return controls
+
+    def input(self):
+        self.controls = self.update_controls()
+
+        # movement
+        if not self.tool_active and not self.blocked:
+            self.direction.x = int(self.controls['right']) - int(self.controls['left'])
+            self.direction.y = int(self.controls['down']) - int(self.controls['up'])
+            self.direction = self.direction.normalize() if self.direction else self.direction
+
+            # tool switch
+            if self.controls['next tool']:
+                self.tool_index = (self.tool_index + 1) % len(self.available_tools)
+                self.current_tool = FarmingTool(self.tool_index + FarmingTool.get_first_tool_id())
+
+            # tool use
+            if self.controls['use']:
+                self.tool_active = True
+                self.frame_index = 0
+                self.direction = pygame.Vector2()
+                if self.current_tool.is_swinging_tool():
+                    self.sounds['swing'].play()
+
+            # seed switch
+            if self.controls['next seed']:
+                self.seed_index = (self.seed_index + 1) % len(self.available_seeds)
+                self.current_seed = FarmingTool(self.seed_index + FarmingTool.get_first_seed_id())
+
+            # seed used
+            if self.controls['plant']:
+                self.use_tool(ItemToUse.SEED)
+
+            # interact
+            if self.controls['interact']:
+                self.interact()
+
+    def move(self, dt):
+        self.hitbox_rect.x += self.direction.x * self.speed * dt
+        self.collision('horizontal')
+        self.hitbox_rect.y += self.direction.y * self.speed * dt
+        self.collision('vertical')
+        self.rect.center = self.hitbox_rect.center
+        self.plant_collide_rect.center = self.hitbox_rect.center
+
+    def get_current_tool_string(self):
+        return self.available_tools[self.tool_index]
+
+    def get_current_seed_string(self):
+        return self.available_seeds[self.seed_index]
+
+    def add_resource(self, resource, amount=1):
+        super().add_resource(resource, amount)
+        self.sounds['success'].play()
+
+    def update(self, dt):
+        self.input()
+        super().update(dt)
 
 
 # <editor-fold desc="NPC">
@@ -789,225 +943,4 @@
         self.rect.update((self.hitbox_rect.centerx - self.rect.width / 2,
                           self.hitbox_rect.centery - self.rect.height / 2), self.rect.size)
         self.plant_collide_rect.center = self.hitbox_rect.center
-# </editor-fold>
-
-
-_NONSEED_INVENTORY_DEFAULT_AMOUNT = 20
-_SEED_INVENTORY_DEFAULT_AMOUNT = 5
-_INV_DEFAULT_AMOUNTS = (
-    _NONSEED_INVENTORY_DEFAULT_AMOUNT,
-    _SEED_INVENTORY_DEFAULT_AMOUNT
-)
-
-
-class Player(Entity):
-    def __init__(
-            self,
-            game,
-            pos: settings.Coordinate,
-            frames,
-            groups,
-            collision_sprites: pygame.sprite.Group,
-            apply_tool: Callable,
-            interact: Callable,
-            sounds: settings.SoundDict,
-            font: pygame.font.Font):
-      
-        save_data = savefile.load_savefile()
-        self.game = game
-
-        super().__init__(
-            pos,
-            frames,
-            groups,
-            collision_sprites,
-            (44 * SCALE_FACTOR, 40 * SCALE_FACTOR),
-            apply_tool
-        )
-
-        # movement
-        self.speed = 250
-        self.blocked = False
-        self.paused = False
-        self.font = font
-        self.interact = interact
-        self.sounds = sounds
-
-        # menus
-        self.pause_menu = PauseMenu(self.font)
-        self.settings_menu = SettingsMenu(self.font, self.sounds)
-        
-        self.current_tool = save_data.get("current_tool", FarmingTool.get_first_tool_id())
-        self.tool_index = self.current_tool.value - 1
-        
-        self.current_seed = save_data.get("current_seed", FarmingTool.get_first_seed_id())
-        self.seed_index = self.current_seed.value - FarmingTool.get_first_seed_id().value
-
-        # inventory
-        self.inventory = {
-            res: save_data["inventory"].get(
-                res.as_serialised_string(),
-                _SEED_INVENTORY_DEFAULT_AMOUNT if res >= InventoryResource.CORN_SEED else
-                _NONSEED_INVENTORY_DEFAULT_AMOUNT
-                )
-            for res in InventoryResource.__members__.values()
-        }
-        self.money = save_data.get("money", 200)
-
-        # sounds
-        self.sounds = sounds
-    
-    def import_controls(self):
-        try:
-            data =  load_data('keybinds.json')
-            if len(data) == len(KEYBINDS):
-                return data
-        except:
-            pass
-        save_data(KEYBINDS, 'keybinds.json')
-        return KEYBINDS            
-
-    # controls
-    def update_controls(self):
-        controls = {}
-        keys = pygame.key.get_just_pressed()
-        linear_keys = pygame.key.get_pressed()
-        mouse_buttons = pygame.mouse.get_pressed()
-
-        for control_name, control in self.keybinds.items():
-            control_type = control['type']
-            value = control['value']
-            if control_type == 'key':
-                controls[control_name] = keys[value]
-            if control_type == 'mouse':
-                controls[control_name] = mouse_buttons[value]
-            if control_name in ('up', 'down', 'left', 'right'):
-                controls[control_name] = linear_keys[value]
-        return controls
-    
-
-
-
-    def save(self):
-        # We compact the inventory first, i.e. remove any default values if they didn't change.
-        # This is to save space in the save file.
-        compacted_inv = self.inventory.copy()
-        key_set = list(compacted_inv.keys())
-        for k in key_set:
-            # The default amount for each resource differs
-            # according to whether said resource is a seed or not
-            # (5 units for seeds, 20 units for everything else).
-            if self.inventory[k] == _INV_DEFAULT_AMOUNTS[k.is_seed()]:
-                del compacted_inv[k]
-        savefile.save(self.current_tool, self.current_seed, self.money, compacted_inv)
-
-    def input(self):
-<<<<<<< HEAD
-        self.controls = self.update_controls()
-
-        # movement
-        if not self.tool_active and not self.blocked:
-            self.direction.x = int(self.controls['right']) - int(self.controls['left'])
-            self.direction.y = int(self.controls['down']) - int(self.controls['up'])
-            self.direction = self.direction.normalize() if self.direction else self.direction
-
-            # tool switch 
-            if self.controls['next tool']:
-                self.tool_index = (self.tool_index + 1) % len(self.available_tools)
-                self.current_tool = self.available_tools[self.tool_index]
-=======
-        keys = pygame.key.get_pressed()
-        recent_keys = pygame.key.get_just_pressed()
-        if recent_keys[pygame.K_SPACE] and self.game.dm.showing_dialogue:
-            self.game.dm.advance()
-            if not self.game.dm.showing_dialogue:
-                self.blocked = False
-            return
-        # movement
-        if not self.tool_active and not self.blocked:
-            if recent_keys[pygame.K_ESCAPE]:
-                self.paused = not self.paused
-                self.direction.y = 0
-                self.direction.x = 0
-                return
-            if recent_keys[pygame.K_t]:
-                if self.game.dm.showing_dialogue:
-                    pass
-                else:
-                    self.game.dm.open_dialogue("test")
-                    self.blocked = True
-                return
-
-        if not self.tool_active and not self.blocked and not self.paused:
-            self.direction.x = int(
-                keys[pygame.K_RIGHT]) - int(keys[pygame.K_LEFT])
-            self.direction.y = int(
-                keys[pygame.K_DOWN]) - int(keys[pygame.K_UP])
-            self.direction = (
-                self.direction.normalize()
-                if self.direction
-                else self.direction
-            )
-
-            # tool switch
-            if recent_keys[pygame.K_q]:
-                self.tool_index = (self.tool_index + 1) % FarmingTool.get_tool_count()
-                self.current_tool = FarmingTool(self.tool_index + FarmingTool.get_first_tool_id())
->>>>>>> baf1b1a5
-
-            # tool use
-            if self.controls['use']:
-                self.tool_active = True
-                self.frame_index = 0
-                self.direction = pygame.Vector2()
-                if self.current_tool.is_swinging_tool():
-                    self.sounds['swing'].play()
-
-<<<<<<< HEAD
-            # seed switch 
-            if self.controls['next seed']:
-                self.seed_index = (self.seed_index + 1) % len(self.available_seeds)
-                self.current_seed = self.available_seeds[self.seed_index]
-
-            # seed used 
-            if self.controls['plant']:
-                self.use_tool('seed')
-=======
-            # seed switch
-            if recent_keys[pygame.K_e]:
-                self.seed_index = (self.seed_index + 1) % FarmingTool.get_seed_count()
-                self.current_seed = FarmingTool(self.seed_index + FarmingTool.get_first_seed_id())
-
-            # seed used
-            if recent_keys[pygame.K_LCTRL]:
-                self.use_tool(ItemToUse.SEED)
->>>>>>> baf1b1a5
-
-            # interact
-            if self.controls['interact']:
-                self.interact()
-
-    def move(self, dt):
-        self.hitbox_rect.x += self.direction.x * self.speed * dt
-        self.collision('horizontal')
-        self.hitbox_rect.y += self.direction.y * self.speed * dt
-        self.collision('vertical')
-        self.rect.center = self.hitbox_rect.center
-        self.plant_collide_rect.center = self.hitbox_rect.center
-
-    def get_current_tool_string(self):
-        return self.available_tools[self.tool_index]
-
-    def get_current_seed_string(self):
-        return self.available_seeds[self.seed_index]
-
-    def add_resource(self, resource, amount=1):
-        super().add_resource(resource, amount)
-        self.sounds['success'].play()
-    
-    def update_keybinds(self):
-        self.keybinds = load_data('keybinds.json')
-
-    def update(self, dt):
-        self.input()
-        super().update(dt)+# </editor-fold>