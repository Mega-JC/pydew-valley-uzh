--- conflicted
+++ resolved
@@ -1,20 +1,11 @@
-<<<<<<< HEAD
 import math
 import random
 
-import pygame
+import pygame  # noqa
 
 from pathfinding.core.grid import Grid as PF_Grid
 from pathfinding.finder.a_star import AStarFinder as PF_AStarFinder
 
-from src.settings import *
-from src.sprites import *
-
-=======
-import pygame  # noqa
-import random
-
->>>>>>> 60ed1d07
 from src.groups import AllSprites
 from src.soil import SoilLayer
 from src.transition import Transition
@@ -187,7 +178,6 @@
         # playable entities
         self.entities = {}
         for obj in tmx_maps['main'].get_layer_by_name('Entities'):
-<<<<<<< HEAD
             self.entities[obj.name] = Player(
                 pos=(obj.x * SCALE_FACTOR, obj.y * SCALE_FACTOR),
                 frames=character_frames['rabbit'],
@@ -215,17 +205,6 @@
                     pf_grid=self.pf_grid,
                     pf_finder=self.pf_finder,
                 )
-=======
-            self.entities[obj.name] = Player(game=self.game,
-                                             pos=(obj.x * SCALE_FACTOR, obj.y * SCALE_FACTOR),
-                                             frames=character_frames['rabbit'],
-                                             groups=self.all_sprites,
-                                             collision_sprites=self.collision_sprites,
-                                             apply_tool=self.apply_tool,
-                                             interact=self.interact,
-                                             sounds=self.sounds,
-                                             font=self.font)
->>>>>>> 60ed1d07
 
     def event_loop(self):
         for event in pygame.event.get():
