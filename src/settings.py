--- conflicted
+++ resolved
@@ -1,7 +1,4 @@
-<<<<<<< HEAD
 import pygame  # noqa
-=======
->>>>>>> d3f3b477
 import pygame.freetype
 import pytmx
 from src.import_checks import *
