--- conflicted
+++ resolved
@@ -1,11 +1,6 @@
 import pygame
 import pygame.freetype
-import pytmx
-<<<<<<< HEAD
-
-=======
-from src.import_checks import *
->>>>>>> d1d1bd7c
+import pytmxfrom src.import_checks import *
 
 type Coordinate = tuple[int | float, int | float]
 type SoundDict = dict[str, pygame.mixer.Sound]
