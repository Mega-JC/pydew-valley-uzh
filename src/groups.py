<<<<<<< HEAD
import pygame 
from src.settings import LAYERS, SCREEN_WIDTH, SCREEN_HEIGHT, Coordinate
=======
import pygame

from src.enums import Layer
from src.settings import SCREEN_WIDTH, SCREEN_HEIGHT, Coordinate
from src.gui.interface.dialog import TextBox
>>>>>>> 41d5c8ed


# TODO : we could replace this with pygame.sprite.LayeredUpdates, as that
#  is a subclass of pygame.sprite.Group that natively supports layers


class AllSprites(pygame.sprite.Group):
    def __init__(self):
        super().__init__()
        self.display_surface = pygame.display.get_surface()
        self.offset = pygame.Vector2()
        self.cam_surf = pygame.Surface(self.display_surface.get_size())

    def draw(self, target_pos: Coordinate):
        self.offset.x = -(target_pos[0] - SCREEN_WIDTH / 2)
        self.offset.y = -(target_pos[1] - SCREEN_HEIGHT / 2)

        sorted_sprites = sorted(self.sprites(),
                                key=lambda spr: spr.rect.centery)

<<<<<<< HEAD
            if layer == LAYERS["main"]:
                sorted_sprites = sorted(self.sprites(), key=lambda sprite: sprite.hitbox_rect.centery)
            else:
                sorted_sprites = sorted(self.sprites(), key=lambda sprite: sprite.rect.centery)

            for sprite in sorted_sprites:
                if sprite.z == layer:
                    sprite.draw(self.display_surface, self.offset)
=======
        for layer in Layer:
            for sprite in sorted_sprites:
                if sprite.z == layer:
                    self.display_surface.blit(
                        sprite.image,
                        sprite.rect.topleft + (
                            self.offset if not isinstance(sprite, TextBox)
                            else (0, 0)
                        )
                    )
>>>>>>> 41d5c8ed
<|MERGE_RESOLUTION|>--- conflicted
+++ resolved
@@ -1,13 +1,8 @@
-<<<<<<< HEAD
-import pygame 
-from src.settings import LAYERS, SCREEN_WIDTH, SCREEN_HEIGHT, Coordinate
-=======
 import pygame
 
 from src.enums import Layer
 from src.settings import SCREEN_WIDTH, SCREEN_HEIGHT, Coordinate
 from src.gui.interface.dialog import TextBox
->>>>>>> 41d5c8ed
 
 
 # TODO : we could replace this with pygame.sprite.LayeredUpdates, as that
@@ -26,26 +21,9 @@
         self.offset.y = -(target_pos[1] - SCREEN_HEIGHT / 2)
 
         sorted_sprites = sorted(self.sprites(),
-                                key=lambda spr: spr.rect.centery)
+                                key=lambda spr: spr.hitbox_rect.centery)
 
-<<<<<<< HEAD
-            if layer == LAYERS["main"]:
-                sorted_sprites = sorted(self.sprites(), key=lambda sprite: sprite.hitbox_rect.centery)
-            else:
-                sorted_sprites = sorted(self.sprites(), key=lambda sprite: sprite.rect.centery)
-
-            for sprite in sorted_sprites:
-                if sprite.z == layer:
-                    sprite.draw(self.display_surface, self.offset)
-=======
         for layer in Layer:
             for sprite in sorted_sprites:
                 if sprite.z == layer:
-                    self.display_surface.blit(
-                        sprite.image,
-                        sprite.rect.topleft + (
-                            self.offset if not isinstance(sprite, TextBox)
-                            else (0, 0)
-                        )
-                    )
->>>>>>> 41d5c8ed
+                    sprite.draw(self.display_surface, self.offset)