<<<<<<< HEAD
from collections.abc import Callable

import pygame
=======
>>>>>>> cc8d106d
from random import choice

import pygame
from pytmx import TiledTileLayer

<<<<<<< HEAD
from src.enums import SeedType, InventoryResource, FarmingTool, Layer
from src.support import tile_to_screen
from src.sprites.base import Sprite
from src.sprites.objects.plant import Plant
from src.settings import TILE_SIZE, SCALE_FACTOR, SoundDict, SCALED_TILE_SIZE
=======
from src.enums import Layer, SeedType
from src.settings import SCALE_FACTOR, TILE_SIZE, SoundDict
from src.sprites.base import Sprite
from src.sprites.objects.plant import Plant
from src.support import tile_to_screen
>>>>>>> cc8d106d


class Tile(Sprite):
    pos: tuple[int, int]

    farmable: bool
    hoed: bool
    plant: Plant | None
    planted: bool
    watered: bool

    pf_weight: float

    def __init__(
            self, pos: tuple[int, int], group: tuple[pygame.sprite.Group, ...]
    ):
        self._callback = None

        surf = pygame.Surface(
            (SCALED_TILE_SIZE, SCALED_TILE_SIZE), pygame.SRCALPHA
        )

        super().__init__(tile_to_screen(pos), surf, group, Layer.SOIL)

        self.pos = pos

        self._on_farmable_funcs = []
        self._on_hoed_funcs = []
        self._on_plant_funcs = []
        self._on_plant_harvestable_funcs = []
        self._on_watered_funcs = []

        self.farmable = False
        self.hoed = False
        self.plant = None
        self.watered = False
        self.pf_weight = 0

    @property
    def planted(self):
        return self.plant is not None

    @property
    def farmable(self):
        return self._farmable

    @farmable.setter
    def farmable(self, value: bool):
        for func in self._on_farmable_funcs:
            func(value)

        self._farmable = value

    def on_farmable(self, func):
        self._on_farmable_funcs.append(func)

    @property
    def hoed(self):
        return self._hoed

    @hoed.setter
    def hoed(self, value: bool):
        for func in self._on_hoed_funcs:
            func(value)

        self._hoed = value

    def on_hoed(self, func):
        self._on_hoed_funcs.append(func)

    @property
    def plant(self):
        return self._plant

    @plant.setter
    def plant(self, value: Plant | None):
        for func in self._on_plant_funcs:
            func(value)

        try:
            self.plant.harvestable = False
            self.plant.kill()
        except (AttributeError, TypeError):
            pass

        self._plant = value

        if self.plant:
            @self.plant.on_harvestable
            def on_harvestable(inner_value: bool):
                for inner_func in self._on_plant_harvestable_funcs:
                    inner_func(inner_value)

    def on_plant(self, func):
        self._on_plant_funcs.append(func)

    def on_plant_harvestable(self, func):
        self._on_plant_harvestable_funcs.append(func)

    @property
    def watered(self):
        return self._watered

    @watered.setter
    def watered(self, value: bool):
        for func in self._on_watered_funcs:
            func(value)

        self._watered = value

    def on_watered(self, func):
        self._on_watered_funcs.append(func)


class SoilLayer:
    all_sprites: pygame.sprite.Group
    level_frames: dict

    soil_sprites: pygame.sprite.Group
    water_sprites: pygame.sprite.Group
    plant_sprites: pygame.sprite.Group

    tiles: dict[tuple[int, int], Tile]
    neighbor_directions: list[tuple[int, int]]

<<<<<<< HEAD
    raining: bool

    def __init__(
            self, all_sprites: pygame.sprite.Group,
            tmx_map: TiledMap, frames: dict
=======
    def __init__(
        self, all_sprites: pygame.sprite.Group, frames: dict, sounds: SoundDict
>>>>>>> cc8d106d
    ):
        self.all_sprites = all_sprites
        self.level_frames = frames

        self.soil_sprites = pygame.sprite.Group()
        self.water_sprites = pygame.sprite.Group()
        self.plant_sprites = pygame.sprite.Group()

        self.tiles = {}
<<<<<<< HEAD

        self._untilled_tiles = set(self.tiles.keys())
        self._unplanted_tiles = set()
        self._unwatered_tiles = set()
        self._harvestable_tiles = set()
        self.planted_types = {
            i: 0 for i in SeedType
        }

        self.create_soil_tiles(tmx_map)

=======
        self.sounds = sounds
>>>>>>> cc8d106d
        self.neighbor_directions = [
            (0, -1),
            (1, -1),
            (1, 0),
            (1, 1),
            (0, 1),
            (-1, 1),
            (-1, 0),
            (-1, -1),
        ]

<<<<<<< HEAD
        self.raining = False

    @property
    def raining(self) -> bool:
        return self._raining

    @raining.setter
    def raining(self, value: bool):
        self._raining = value
        if self._raining:
            self.water_all()

    @property
    def untilled_tiles(self):
        return self._untilled_tiles

    @property
    def unplanted_tiles(self):
        return self._unplanted_tiles

    @property
    def unwatered_tiles(self):
        return self._unwatered_tiles

    @property
    def harvestable_tiles(self):
        return self._harvestable_tiles

    def _setup_tile(self, tile: Tile):
        @tile.on_farmable
        def on_farmable(value: bool):
            if value:
                if not tile.hoed:
                    self._untilled_tiles.add(tile.pos)
            else:
                self._untilled_tiles.discard(tile.pos)

        @tile.on_hoed
        def on_hoed(value: bool):
            if value:
                self._untilled_tiles.discard(tile.pos)
                if not tile.planted:
                    self._unplanted_tiles.add(tile.pos)
            else:
                self._unplanted_tiles.discard(tile.pos)
                if tile.farmable:
                    self.untilled_tiles.add(tile.pos)

        @tile.on_plant
        def on_plant(value: Plant | None):
            if value:
                self.planted_types[value.seed_type] += 1

                self._unplanted_tiles.discard(tile.pos)
                if not tile.watered:
                    self._unwatered_tiles.add(tile.pos)
            else:
                if tile.plant:
                    self.planted_types[tile.plant.seed_type] -= 1

                self._unwatered_tiles.discard(tile.pos)
                if tile.hoed:
                    self._unplanted_tiles.add(tile.pos)

        @tile.on_plant_harvestable
        def on_plant_harvestable(value: bool):
            if value:
                self._harvestable_tiles.add(tile.pos)
            else:
                self._harvestable_tiles.discard(tile.pos)

        @tile.on_watered
        def on_watered(value: bool):
            if value:
                self._unwatered_tiles.discard(tile.pos)
            else:
                if tile.planted:
                    self._unwatered_tiles.add(tile.pos)

    def create_soil_tiles(self, tmx_map):
        try:
            farmable_layer = tmx_map.get_layer_by_name("Farmable")
        except ValueError:
            return
        for x, y, _ in farmable_layer.tiles():
=======
    def reset(self):
        self.tiles = {}
        self.soil_sprites.empty()
        self.water_sprites.empty()
        self.plant_sprites.empty()

    def create_soil_tiles(self, layer: TiledTileLayer):
        for x, y, _ in layer.tiles():
>>>>>>> cc8d106d
            tile = Tile((x, y), (self.all_sprites, self.soil_sprites))

            self._setup_tile(tile)

            tile.farmable = True

            self.tiles[(x, y)] = tile

    def update_tile_image(self, tile, pos):
        for dx, dy in self.neighbor_directions:
            neighbor = self.tiles.get((pos[0] + dx, pos[1] + dy))
            if neighbor:
                neighbor_pos = (pos[0] + dx, pos[1] + dy)
                neighbor_type = self.determine_tile_type(neighbor_pos)
                if neighbor.hoed:
                    neighbor.image = self.level_frames["soil"][neighbor_type]
                    neighbor.pf_weight = 0
                else:
                    neighbor.pf_weight = int(neighbor_type != "o")

        tile_type = self.determine_tile_type(pos)
        if tile.hoed:
            tile.image = self.level_frames["soil"][tile_type]
            tile.pf_weight = 0
        else:
            tile.pf_weight = int(tile_type != "o")

    def hoe(self, pos) -> bool:
        """:return: Whether the tile was successfully hoed or not"""
        tile = self.tiles.get(pos)
        if tile and tile.farmable and not tile.hoed:
            tile.hoed = True
            self.update_tile_image(tile, pos)
            return True
        return False

    def water(self, pos):
        """:return: Whether the tile was successfully watered or not"""
        tile = self.tiles.get(pos)
        if tile and tile.hoed and not tile.watered:
            tile.watered = True

            water_frames = list(self.level_frames["soil water"].values())
            water_frame = choice(water_frames)
            Sprite(
                tile_to_screen(pos),
                water_frame,
                (self.all_sprites, self.water_sprites),
                Layer.SOIL_WATER,
            )
            return True

        return False

    def water_all(self):
        for pos, tile in self.tiles.items():
            if tile.hoed:
                self.water(pos)
                self.update_tile_image(tile, pos)

    def plant(
            self, pos, seed,
            remove_resource: Callable[[InventoryResource, int], bool]
    ):
        """:return: Whether the tile was successfully planted or not"""
        tile = self.tiles.get(pos)
        seed_resource = FarmingTool.as_inventory_resource(seed)
        seed_type = SeedType.from_farming_tool(seed)

        if tile and tile.hoed and not tile.planted:
            if not remove_resource(seed_resource, 1):
                return False

            seed_name = seed_type.as_plant_name()
            frames = self.level_frames[seed_name]
            groups = (self.all_sprites, self.plant_sprites)
            tile.plant = Plant(seed_type, groups, tile, frames)
            return True

        return False

    def harvest(
            self, pos, add_resource: Callable[[InventoryResource, int], None],
            create_particle: Callable[[pygame.sprite.Sprite], None]
    ) -> bool:
        """:return: Whether the tile was successfully harvested or not"""

        tile = self.tiles.get(pos)
        if tile and tile.plant.harvestable:
            # add resource
            resource = SeedType.as_nonseed_ir(tile.plant.seed_type)
            quantity = 3

            add_resource(resource, quantity)

            # remove plant
            create_particle(tile.plant)
            tile.plant = None
            return True

        return False

    def update(self):
        for tile in self.tiles.values():
            if tile.plant:
                tile.plant.grow()
            tile.watered = False
            for sprite in self.water_sprites:
                sprite.kill()

    def determine_tile_type(self, pos):
        x, y = pos
        tile_above = self.tiles.get((x, y - 1))
        tile_below = self.tiles.get((x, y + 1))
        tile_right = self.tiles.get((x + 1, y))
        tile_left = self.tiles.get((x - 1, y))

        hoed_above = tile_above.hoed if tile_above else False
        hoed_below = tile_below.hoed if tile_below else False
        hoed_right = tile_right.hoed if tile_right else False
        hoed_left = tile_left.hoed if tile_left else False

        if all((hoed_above, hoed_right, hoed_below, hoed_left)):
            return "x"
        if hoed_left and not any((hoed_above, hoed_right, hoed_below)):
            return "r"
        if hoed_right and not any((hoed_above, hoed_left, hoed_below)):
            return "l"
        if hoed_right and hoed_left and not any((hoed_above, hoed_below)):
            return "lr"
        if hoed_above and not any((hoed_right, hoed_left, hoed_below)):
            return "b"
        if hoed_below and not any((hoed_right, hoed_left, hoed_above)):
            return "t"
        if hoed_below and hoed_above and not any((hoed_right, hoed_left)):
            return "tb"
        if hoed_left and hoed_below and not any((hoed_above, hoed_right)):
            return "tr"
        if hoed_right and hoed_below and not any((hoed_above, hoed_left)):
            return "tl"
        if hoed_left and hoed_above and not any((hoed_below, hoed_right)):
            return "br"
        if hoed_right and hoed_above and not any((hoed_below, hoed_left)):
            return "bl"
        if all((hoed_above, hoed_below, hoed_right)) and not hoed_left:
            return "tbr"
        if all((hoed_above, hoed_below, hoed_left)) and not hoed_right:
            return "tbl"
        if all((hoed_left, hoed_right, hoed_above)) and not hoed_below:
            return "lrb"
        if all((hoed_left, hoed_right, hoed_below)) and not hoed_above:
            return "lrt"
        return "o"<|MERGE_RESOLUTION|>--- conflicted
+++ resolved
@@ -1,27 +1,16 @@
-<<<<<<< HEAD
 from collections.abc import Callable
 
 import pygame
-=======
->>>>>>> cc8d106d
 from random import choice
 
 import pygame
 from pytmx import TiledTileLayer
 
-<<<<<<< HEAD
-from src.enums import SeedType, InventoryResource, FarmingTool, Layer
-from src.support import tile_to_screen
-from src.sprites.base import Sprite
-from src.sprites.objects.plant import Plant
-from src.settings import TILE_SIZE, SCALE_FACTOR, SoundDict, SCALED_TILE_SIZE
-=======
-from src.enums import Layer, SeedType
-from src.settings import SCALE_FACTOR, TILE_SIZE, SoundDict
+from src.enums import Layer, SeedType, InventoryResource, FarmingTool
+from src.settings import SCALE_FACTOR, TILE_SIZE, SoundDict, SCALED_TILE_SIZE
 from src.sprites.base import Sprite
 from src.sprites.objects.plant import Plant
 from src.support import tile_to_screen
->>>>>>> cc8d106d
 
 
 class Tile(Sprite):
@@ -147,16 +136,12 @@
     tiles: dict[tuple[int, int], Tile]
     neighbor_directions: list[tuple[int, int]]
 
-<<<<<<< HEAD
     raining: bool
 
     def __init__(
             self, all_sprites: pygame.sprite.Group,
-            tmx_map: TiledMap, frames: dict
-=======
-    def __init__(
-        self, all_sprites: pygame.sprite.Group, frames: dict, sounds: SoundDict
->>>>>>> cc8d106d
+             frames: dict
+
     ):
         self.all_sprites = all_sprites
         self.level_frames = frames
@@ -166,7 +151,6 @@
         self.plant_sprites = pygame.sprite.Group()
 
         self.tiles = {}
-<<<<<<< HEAD
 
         self._untilled_tiles = set(self.tiles.keys())
         self._unplanted_tiles = set()
@@ -176,11 +160,6 @@
             i: 0 for i in SeedType
         }
 
-        self.create_soil_tiles(tmx_map)
-
-=======
-        self.sounds = sounds
->>>>>>> cc8d106d
         self.neighbor_directions = [
             (0, -1),
             (1, -1),
@@ -192,7 +171,6 @@
             (-1, -1),
         ]
 
-<<<<<<< HEAD
         self.raining = False
 
     @property
@@ -272,13 +250,6 @@
                 if tile.planted:
                     self._unwatered_tiles.add(tile.pos)
 
-    def create_soil_tiles(self, tmx_map):
-        try:
-            farmable_layer = tmx_map.get_layer_by_name("Farmable")
-        except ValueError:
-            return
-        for x, y, _ in farmable_layer.tiles():
-=======
     def reset(self):
         self.tiles = {}
         self.soil_sprites.empty()
@@ -287,7 +258,6 @@
 
     def create_soil_tiles(self, layer: TiledTileLayer):
         for x, y, _ in layer.tiles():
->>>>>>> cc8d106d
             tile = Tile((x, y), (self.all_sprites, self.soil_sprites))
 
             self._setup_tile(tile)
