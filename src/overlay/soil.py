import pygame
from random import choice

from pytmx import TiledMap

from src.enums import SeedType
from src.support import tile_to_screen
from src.sprites.base import Sprite
from src.sprites.plant import Plant
from src.settings import LAYERS, TILE_SIZE, SCALE_FACTOR, SoundDict


class Tile(Sprite):
    pos: tuple[int, int]

    farmable: bool
    hoed: bool
    planted: bool
    watered: bool

    plant: Plant | None

    def __init__(self, pos: tuple[int, int], group: tuple[pygame.sprite.Group, ...]):
        size = TILE_SIZE * SCALE_FACTOR
        surf = pygame.Surface((size, size))
        surf.fill("green")
        surf.set_colorkey("green")
        super().__init__(tile_to_screen(pos), surf, group, LAYERS["soil"])

        self.pos = pos
        self.hoed = False
        self.watered = False
        self.planted = False
        self.farmable = False
        self.plant = None


class SoilLayer:
    all_sprites: pygame.sprite.Group
    level_frames: dict

    soil_sprites: pygame.sprite.Group
    water_sprites: pygame.sprite.Group
    plant_sprites: pygame.sprite.Group

    tiles: dict[tuple[int, int], Tile]
    sounds: SoundDict
    neighbor_directions: list[tuple[int, int]]

    def __init__(self, all_sprites: pygame.sprite.Group, tmx_map: TiledMap, frames: dict, sounds: SoundDict):
        self.all_sprites = all_sprites
        self.level_frames = frames

        self.soil_sprites = pygame.sprite.Group()
        self.water_sprites = pygame.sprite.Group()
        self.plant_sprites = pygame.sprite.Group()

        self.tiles = {}
<<<<<<< HEAD
        self.create_soil_map(tmx_map)
=======
        self.create_soil_tiles(tmx_map)
>>>>>>> 8a6edcee
        self.sounds = sounds
        self.neighbor_directions = [
            (0, -1), (1, -1), (1, 0), (1, 1),
            (0, 1), (-1, 1), (-1, 0), (-1, -1)
        ]

    def create_soil_tiles(self, tmx_map):
        farmable_layer = tmx_map.get_layer_by_name("Farmable")
        for x, y, _ in farmable_layer.tiles():
            tile = Tile((x, y), (self.all_sprites, self.soil_sprites))
            tile.farmable = True
            self.tiles[(x, y)] = tile

    def update_tile_image(self, tile, pos):
        for dx, dy in self.neighbor_directions:
            neighbor = self.tiles.get((pos[0] + dx, pos[1] + dy))
            if neighbor and neighbor.hoed:
                neighbor_pos = (pos[0] + dx, pos[1] + dy)
                neighbor_type = self.determine_tile_type(neighbor_pos)
                neighbor.image = self.level_frames["soil"][neighbor_type]

        tile_type = self.determine_tile_type(pos)
        tile.image = self.level_frames["soil"][tile_type]

    def hoe(self, pos):
        tile = self.tiles.get(pos)
        if tile and tile.farmable and not tile.hoed:
            tile.hoed = True
            self.sounds["hoe"].play()
            self.update_tile_image(tile, pos)

<<<<<<< HEAD
    def water(self, pos, play_sound: bool = True):
=======
    def water(self, pos):
>>>>>>> 8a6edcee
        tile = self.tiles.get(pos)
        if tile and tile.hoed and not tile.watered:
            tile.watered = True
            if play_sound:
                self.sounds["water"].play()

            water_frames = list(self.level_frames["soil water"].values())
            water_frame = choice(water_frames)
            Sprite(
                tile_to_screen(pos),
                water_frame,
                (self.all_sprites, self.water_sprites),
                LAYERS["soil water"],
            )

    def plant(self, pos, seed, inventory):
        tile = self.tiles.get(pos)
        seed_amount = inventory.get(seed)
        seed_type = SeedType.from_farming_tool(seed)

        if tile and tile.hoed and not tile.planted and seed_amount > 0:
            tile.planted = True
            seed_name = seed_type.as_plant_name()
            frames = self.level_frames[seed_name]
            groups = (self.all_sprites, self.plant_sprites)
            tile.plant = Plant(seed_type, groups, tile, frames)
            inventory[seed] -= 1
            self.sounds["plant"].play()
            # self.sounds['cant plant'].play()

    def determine_tile_type(self, pos):
        x, y = pos
        tile_above = self.tiles.get((x, y - 1))
        tile_below = self.tiles.get((x, y + 1))
        tile_right = self.tiles.get((x + 1, y))
        tile_left = self.tiles.get((x - 1, y))

        hoed_above = tile_above.hoed if tile_above else False
        hoed_below = tile_below.hoed if tile_below else False
        hoed_right = tile_right.hoed if tile_right else False
        hoed_left = tile_left.hoed if tile_left else False

        if all((hoed_above, hoed_right, hoed_below, hoed_left)):
            return "x"
        if hoed_left and not any((hoed_above, hoed_right, hoed_below)):
            return "r"
        if hoed_right and not any((hoed_above, hoed_left, hoed_below)):
            return "l"
        if hoed_right and hoed_left and not any((hoed_above, hoed_below)):
            return "lr"
        if hoed_above and not any((hoed_right, hoed_left, hoed_below)):
            return "b"
        if hoed_below and not any((hoed_right, hoed_left, hoed_above)):
            return "t"
        if hoed_below and hoed_above and not any((hoed_right, hoed_left)):
            return "tb"
        if hoed_left and hoed_below and not any((hoed_above, hoed_right)):
            return "tr"
        if hoed_right and hoed_below and not any((hoed_above, hoed_left)):
            return "tl"
        if hoed_left and hoed_above and not any((hoed_below, hoed_right)):
            return "br"
        if hoed_right and hoed_above and not any((hoed_below, hoed_left)):
            return "bl"
        if all((hoed_above, hoed_below, hoed_right)) and not hoed_left:
            return "tbr"
        if all((hoed_above, hoed_below, hoed_left)) and not hoed_right:
            return "tbl"
        if all((hoed_left, hoed_right, hoed_above)) and not hoed_below:
            return "lrb"
        if all((hoed_left, hoed_right, hoed_below)) and not hoed_above:
            return "lrt"
        return "o"<|MERGE_RESOLUTION|>--- conflicted
+++ resolved
@@ -56,11 +56,7 @@
         self.plant_sprites = pygame.sprite.Group()
 
         self.tiles = {}
-<<<<<<< HEAD
-        self.create_soil_map(tmx_map)
-=======
         self.create_soil_tiles(tmx_map)
->>>>>>> 8a6edcee
         self.sounds = sounds
         self.neighbor_directions = [
             (0, -1), (1, -1), (1, 0), (1, 1),
@@ -92,11 +88,7 @@
             self.sounds["hoe"].play()
             self.update_tile_image(tile, pos)
 
-<<<<<<< HEAD
     def water(self, pos, play_sound: bool = True):
-=======
-    def water(self, pos):
->>>>>>> 8a6edcee
         tile = self.tiles.get(pos)
         if tile and tile.hoed and not tile.watered:
             tile.watered = True
