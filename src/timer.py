--- conflicted
+++ resolved
@@ -1,8 +1,5 @@
 import pygame
-<<<<<<< HEAD
-=======
 
->>>>>>> 86fe3ff1
 
 class Timer:
     def __init__(self, duration, repeat=False, autostart=False, func=None):
