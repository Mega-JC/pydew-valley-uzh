--- conflicted
+++ resolved
@@ -7,14 +7,11 @@
 from pathfinding.core.grid import Grid as PF_Grid
 from pathfinding.finder.a_star import AStarFinder as PF_AStarFinder
 
-from src.enums import FarminTool, GameState
+from src.enums import FarmingTool, GameState
 from src.groups import AllSprites
-<<<<<<< HEAD
 from src.gui.interface.emotes import PlayerEmoteManager, NPCEmoteManager
-=======
 from src.npc.chicken import Chicken
 from src.npc.cow import Cow
->>>>>>> be6faec5
 from src.npc.npc import NPC
 from src.npc.setup import AIData
 from src.overlay.overlay import Overlay
@@ -22,14 +19,10 @@
 from src.overlay.soil import SoilLayer
 from src.overlay.transition import Transition
 from src.settings import (
-<<<<<<< HEAD
     TILE_SIZE,
+    LAYERS,
     SCALE_FACTOR,
     SCALED_TILE_SIZE,
-=======
->>>>>>> be6faec5
-    LAYERS,
-    SCALE_FACTOR,
     TEST_ANIMALS,
     TILE_SIZE,
     MapDict,
@@ -61,14 +54,9 @@
         self.pf_finder = PF_AStarFinder()
 
         # sprite groups
-<<<<<<< HEAD
         self.entities: dict[str, Player] = {}
         self.npcs: dict[str, NPC] = {}
-=======
-        self.entities = {}
-        self.npcs = {}
         self.animals = []
->>>>>>> be6faec5
         self.all_sprites = AllSprites()
         self.collision_sprites = pygame.sprite.Group()
         self.tree_sprites = pygame.sprite.Group()
@@ -150,13 +138,10 @@
 
         if ENABLE_NPCS:
             self.setup_object_layer('NPCs', self.setup_npc)
-
-<<<<<<< HEAD
-        self.setup_emote_interactions()
-=======
+            self.setup_emote_interactions()
+
         if TEST_ANIMALS:
             self.setup_object_layer("Animals", self.setup_animal)
->>>>>>> be6faec5
 
     def setup_tile_layer(self, layer: str, setup_func: Callable[[tuple[int, int], pygame.Surface], None]):
         for x, y, surf in self.tmx_maps['main'].get_layer_by_name(layer).tiles():
@@ -242,12 +227,28 @@
             collision_sprites=self.collision_sprites,
             apply_tool=self.apply_tool,
             soil_layer=self.soil_layer,
-<<<<<<< HEAD
             emote_manager=self.npc_emote_manager,
-            pf_matrix=self.pf_matrix,
-            pf_grid=self.pf_grid,
-            pf_finder=self.pf_finder
         )
+
+    def setup_animal(self, pos, obj):
+        if obj.name == "Chicken":
+            self.animals.append(Chicken(
+                pos=pos,
+                frames=self.frames['entities']['chicken'],
+                groups=(self.all_sprites, self.collision_sprites),
+                collision_sprites=self.collision_sprites,
+            ))
+        elif obj.name == "Cow":
+            self.animals.append(Cow(
+                pos=pos,
+                frames=self.frames['entities']['cow'],
+                groups=(self.all_sprites, self.collision_sprites),
+                collision_sprites=self.collision_sprites,
+
+                player=self.entities['Player']
+            ))
+        else:
+            print(f"Malformed animal object name \"{obj.name}\" in tilemap")
 
     def setup_emote_interactions(self):
         @self.player_emote_manager.on_show_emote
@@ -276,29 +277,6 @@
         @self.player_emote_manager.on_emote_wheel_closed
         def on_emote_wheel_closed():
             self.player.unfocus_entity()
-=======
-        )
-
-    def setup_animal(self, pos, obj):
-        if obj.name == "Chicken":
-            self.animals.append(Chicken(
-                pos=pos,
-                frames=self.frames['entities']['chicken'],
-                groups=(self.all_sprites, self.collision_sprites),
-                collision_sprites=self.collision_sprites,
-            ))
-        elif obj.name == "Cow":
-            self.animals.append(Cow(
-                pos=pos,
-                frames=self.frames['entities']['cow'],
-                groups=(self.all_sprites, self.collision_sprites),
-                collision_sprites=self.collision_sprites,
-
-                player=self.entities['Player']
-            ))
-        else:
-            print(f"Malformed animal object name \"{obj.name}\" in tilemap")
->>>>>>> be6faec5
 
     def get_map_size(self):
         return (self.tmx_maps['main'].width * TILE_SIZE * SCALE_FACTOR,
