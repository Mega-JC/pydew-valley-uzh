import math
from collections.abc import Callable
from random import randint

import pygame
import pytmx
from pathfinding.core.grid import Grid as PF_Grid
from pathfinding.finder.a_star import AStarFinder as PF_AStarFinder

<<<<<<< HEAD
from src.npc.npc import NPC
from src.npc.npc_behaviour import NPCBehaviourMethods
from src.support import map_coords_to_tile, load_data, resource_path, tile_to_screen
=======
from src.enums import FarmingTool, GameState, Layer, Map
>>>>>>> 63f07a94
from src.groups import AllSprites
from src.gui.interface.emotes import PlayerEmoteManager, NPCEmoteManager
from src.map_objects import MapObjects
from src.npc.chicken import Chicken
from src.npc.cow import Cow
from src.npc.npc import NPC
from src.npc.setup import AIData
from src.overlay.overlay import Overlay
from src.overlay.sky import Sky, Rain
from src.overlay.soil import SoilLayer
from src.overlay.transition import Transition
from src.settings import (
    SCREEN_HEIGHT,
    SCREEN_WIDTH,
    SCALE_FACTOR,
    SCALED_TILE_SIZE,
    TEST_ANIMALS,
    TILE_SIZE,
    MapDict,
    ENABLE_NPCS,
    SoundDict,
    SETUP_PATHFINDING,
    GAME_MAP,
)
from src.sprites.base import Sprite, AnimatedSprite, CollideableMapObject
from src.sprites.character import Character
from src.sprites.particle import ParticleSprite
from src.sprites.entities.player import Player
from src.sprites.objects.tree import Tree
from src.sprites.setup import ENTITY_ASSETS, setup_entity_assets
from src.support import map_coords_to_tile, load_data, resource_path


class Level:
    def __init__(
            self, switch: Callable[[GameState], None], tmx_maps: MapDict,
            frames: dict[str, dict], sounds: SoundDict
    ):
        # main setup
        self.display_surface = pygame.display.get_surface()
        self.switch_screen = switch

        # pathfinding
        self.pf_matrix_size = (0, 0)
        self.pf_matrix = []
        self.pf_grid: PF_Grid | None = None
        self.pf_finder = PF_AStarFinder()

        # tilemap objects
        self.map_objects: MapObjects | None = None

        # sprite groups
        self.entities: dict[str, Player] = {}
        self.npcs: dict[str, NPC] = {}
        self.animals = []
        self.all_sprites = AllSprites()
        self.collision_sprites = pygame.sprite.Group()
        self.tree_sprites = pygame.sprite.Group()
        self.interaction_sprites = pygame.sprite.Group()

        # assets
        self.font = pygame.font.Font(resource_path('font/LycheeSoda.ttf'), 30)
        self.frames = frames
        self.sounds = sounds
        self.tmx_maps = tmx_maps
        self.current_map = GAME_MAP

        # soil
        self.soil_layer = SoilLayer(
            self.all_sprites,
            tmx_maps[self.current_map],
            frames["level"],
            sounds
        )

        # weather
        self.sky = Sky()
        self.rain = Rain(self.all_sprites, frames['level'], self.get_map_size())
        self.raining = False

        # emotes
        self.emotes = self.frames["emotes"]
        self.player_emote_manager = PlayerEmoteManager(
            self.emotes, (self.all_sprites,)
        )

        self.npc_emote_manager = NPCEmoteManager(
            self.emotes, (self.all_sprites,)
        )

        # setup map
        self.setup()
        self.player = self.entities['Player']

        # day night cycle
        self.day_transition = Transition(self.reset, self.finish_reset, dur=3200)
        self.current_day = 0

        # weather
        self.sky = Sky()
        self.rain = Rain(
            self.all_sprites,
            frames["level"],
            (tmx_maps[self.current_map].width *
             TILE_SIZE *
             SCALE_FACTOR,
             tmx_maps[self.current_map].height *
             TILE_SIZE *
             SCALE_FACTOR))

        # overlays
        self.overlay = Overlay(self.player, frames['overlay'])
        self.shop_active = False
        self.show_hitbox_active = False

    # setup
    def setup(self):
        self.activate_music()

        if SETUP_PATHFINDING:
            self.pf_matrix_size = (self.tmx_maps[self.current_map].width,
                                   self.tmx_maps[self.current_map].height)
            self.pf_matrix = [
                [1 for _ in range(self.pf_matrix_size[0])]
                for _ in range(self.pf_matrix_size[1])
            ]

        if self.current_map == Map.FARM:
            self.setup_tile_layer('Lower ground', self.setup_environment)
            self.setup_tile_layer('Upper ground', self.setup_environment)
        else:
            self.setup_tile_layer('Ground', self.setup_environment)
            self.setup_tile_layer('Water_decoration', self.setup_environment)
            self.setup_tile_layer('Hills', self.setup_environment)
            self.setup_tile_layer('Paths', self.setup_environment)
            self.setup_tile_layer('House_ground', self.setup_environment)
            self.setup_tile_layer('House_walls', self.setup_house)
            self.setup_tile_layer('House_furniture_bottom', self.setup_environment)
            self.setup_tile_layer('House_furniture_top', self.setup_house)
            self.setup_tile_layer('Border', self.setup_border)

        self.setup_tile_layer('Water', self.setup_water)

        self.map_objects = MapObjects(self.tmx_maps[self.current_map])

        if self.current_map == Map.FARM:
            self.setup_object_layer(
                'Collidable objects', self.setup_collideable_object
            )
        else:
            self.setup_object_layer(
                'Decorative', self.setup_collideable_object
            )
            self.setup_object_layer(
                'Vegetation', self.setup_collideable_object
            )
            self.setup_object_layer(
                'Trees', self.setup_collideable_object
            )

        self.setup_object_layer('Interactions', self.setup_interaction)

        self.setup_object_layer('Collisions', self.setup_collision)
        setup_entity_assets()
        self.setup_object_layer('Entities', self.setup_entity)

        if SETUP_PATHFINDING:
            AIData.setup(self.pf_matrix)

        if ENABLE_NPCS:
            self.setup_object_layer('NPCs', self.setup_npc)
            self.setup_emote_interactions()

        if TEST_ANIMALS:
            self.setup_object_layer("Animals", self.setup_animal)

    def setup_tile_layer(self, layer: str, setup_func: Callable[[tuple[int, int], pygame.Surface], None]):
        for x, y, surf in self.tmx_maps[self.current_map].get_layer_by_name(layer).tiles():
            x = x * TILE_SIZE * SCALE_FACTOR
            y = y * TILE_SIZE * SCALE_FACTOR
            pos = (x, y)
            setup_func(pos, surf)

    def setup_environment(self, pos: tuple[int, int], surf: pygame.Surface):
        image = pygame.transform.scale_by(surf, SCALE_FACTOR)
        Sprite(pos, image, self.all_sprites, Layer.LOWER_GROUND)

    def setup_house(self, pos: tuple[int, int], surf: pygame.Surface):
        image = pygame.transform.scale_by(surf, SCALE_FACTOR)
        Sprite(pos, image, self.all_sprites, Layer.MAIN)

    def setup_border(self, pos: tuple[int, int], surf: pygame.Surface):
        image = pygame.transform.scale_by(surf, SCALE_FACTOR)
        Sprite(pos, image, (self.all_sprites, self.collision_sprites), Layer.BORDER)

    def setup_water(self, pos: tuple[int, int], surf: pygame.Surface):
        image = self.frames['level']['animations']['water']
        AnimatedSprite(pos, image, self.all_sprites, Layer.WATER)

    def setup_object_layer(self, layer: str, setup_func: Callable[[tuple[int, int], pytmx.TiledObject], None]):
        for obj in self.tmx_maps[self.current_map].get_layer_by_name(layer):
            x = int(obj.x * SCALE_FACTOR)
            y = int(obj.y * SCALE_FACTOR)
            pos = (x, y)
            setup_func(pos, obj)

    def pf_matrix_setup_collision(self, pos: tuple[float, float], size: tuple[float, float]):
        """
        :param pos: Absolute position of collision rect (x, y)
        :param size: Absolute size of collision rect (width, height)
        """
        tile_x = int(pos[0] / TILE_SIZE)
        tile_y = int(pos[1] / TILE_SIZE)
        tile_w = math.ceil((pos[0] + size[0]) / TILE_SIZE) - tile_x
        tile_h = math.ceil((pos[1] + size[1]) / TILE_SIZE) - tile_y

        for w in range(tile_w):
            for h in range(tile_h):
                self.pf_matrix[tile_y + h][tile_x + w] = 0

    def setup_collideable_object(self, pos: tuple[int, int], obj: pytmx.TiledObject):
        if obj.name == 'Tree':
            apple_frames = self.frames['level']['objects']['apple']
            stump_frames = self.frames['level']['objects']['stump']

            Tree(pos,
                 self.map_objects[obj.gid],
                 (self.all_sprites, self.collision_sprites, self.tree_sprites),
                 obj.name, apple_frames, stump_frames)
        else:
            object_type = self.map_objects[obj.gid]

            CollideableMapObject(
                pos, object_type, (self.all_sprites, self.collision_sprites)
            )

        if SETUP_PATHFINDING:
            self.pf_matrix_setup_collision((obj.x, obj.y), (obj.width, obj.height))

    def setup_collision(self, pos: tuple[int, int], obj: pytmx.TiledObject):
        size = (obj.width * SCALE_FACTOR, obj.height * SCALE_FACTOR)
        image = pygame.Surface(size)
        Sprite(pos, image, self.collision_sprites)

        if SETUP_PATHFINDING:
            self.pf_matrix_setup_collision((obj.x, obj.y), (obj.width, obj.height))

    def setup_interaction(self, pos: tuple[int, int], obj: pytmx.TiledObject):
        size = (obj.width * SCALE_FACTOR, obj.height * SCALE_FACTOR)
        image = pygame.Surface(size)
        Sprite(pos, image, self.interaction_sprites, Layer.MAIN, obj.name)

    def setup_entity(self, pos: tuple[int, int], obj: pytmx.TiledObject):
        self.entities[obj.name] = Player(
            pos=pos,
            assets=ENTITY_ASSETS.RABBIT,
            groups=(self.all_sprites, self.collision_sprites,),
            collision_sprites=self.collision_sprites,
            apply_tool=self.apply_tool,
            interact=self.interact,
            emote_manager=self.player_emote_manager,
            sounds=self.sounds,
            font=self.font
        )

    def setup_npc(self, pos: tuple[int, int], obj: pytmx.TiledObject):
        self.npcs[obj.name] = NPC(
            pos=pos,
            assets=ENTITY_ASSETS.RABBIT,
            groups=(self.all_sprites, self.collision_sprites,),
            collision_sprites=self.collision_sprites,
            apply_tool=self.apply_tool,
            soil_layer=self.soil_layer,
            emote_manager=self.npc_emote_manager,
        )

    def setup_animal(self, pos, obj):
        if obj.name == "Chicken":
            self.animals.append(Chicken(
                pos=pos,
                assets=ENTITY_ASSETS.CHICKEN,
                groups=(self.all_sprites, self.collision_sprites),
                collision_sprites=self.collision_sprites,
            ))
        elif obj.name == "Cow":
            self.animals.append(Cow(
                pos=pos,
                assets=ENTITY_ASSETS.COW,
                groups=(self.all_sprites, self.collision_sprites),
                collision_sprites=self.collision_sprites,

                player=self.entities['Player']
            ))
        else:
            print(f"Malformed animal object name \"{obj.name}\" in tilemap")

    def setup_emote_interactions(self):
        @self.player_emote_manager.on_show_emote
        def on_show_emote(emote: str):
            if self.player.focused_entity:
                npc = self.player.focused_entity
                npc.abort_path()

                self.npc_emote_manager.show_emote(npc, emote)

        @self.player_emote_manager.on_emote_wheel_opened
        def on_emote_wheel_opened():
            player_pos = self.player.rect.center
            distance_to_player = 5 * SCALED_TILE_SIZE
            npc_to_focus = None
            for npc in self.npcs.values():
                current_distance = ((player_pos[0] - npc.rect.center[0]) ** 2 +
                                    (player_pos[1] - npc.rect.center[1]) ** 2) ** .5
                if current_distance < distance_to_player:
                    distance_to_player = current_distance
                    npc_to_focus = npc
            if npc_to_focus:
                self.player.focus_entity(npc_to_focus)

        @self.player_emote_manager.on_emote_wheel_closed
        def on_emote_wheel_closed():
            self.player.unfocus_entity()

    def get_map_size(self):
        return (self.tmx_maps[self.current_map].width * TILE_SIZE * SCALE_FACTOR,
                self.tmx_maps[self.current_map].height * TILE_SIZE * SCALE_FACTOR)

    def activate_music(self):
        volume = 0.1
        try:
            volume = load_data('volume.json') / 1000
        except FileNotFoundError:
            pass
        self.sounds["music"].set_volume(volume)
        self.sounds["music"].play(-1)

<<<<<<< HEAD
    # events
    def event_loop(self):
        for event in pygame.event.get():
            if event.type == pygame.QUIT:
                pygame.quit()
                sys.exit()

            self.echap(event)

    def echap(self, event):
        if event.type == pygame.KEYDOWN:
            if event.key == pygame.K_ESCAPE:
                self.switch_screen(GameState.PAUSE)
                self.player.direction.xy = (0, 0)
            if event.key == pygame.K_i:
                self.switch_screen(GameState.INVENTORY)
                self.player.direction.xy = (0, 0)

=======
>>>>>>> 63f07a94
    # plant collision
    def plant_collision(self):
        if self.soil_layer.plant_sprites:
            for plant in self.soil_layer.plant_sprites:

                is_player_near = plant.rect.colliderect(
                    self.player.hitbox_rect
                )

                if plant.harvestable and is_player_near:

                    # add resource
                    ressource = plant.seed_type
                    quantity = 3
                    self.player.add_resource(ressource, quantity)

                    # update grid
                    x, y = map_coords_to_tile(plant.rect.center)
                    tile = self.soil_layer.tiles.get((x, y))
                    if tile:
                        tile.planted = False

                    # remove plant
                    plant.kill()
                    self.create_particle(plant)

    def create_particle(self, sprite: pygame.sprite.Sprite):
        ParticleSprite(sprite.rect.topleft, sprite.image, self.all_sprites)

    def apply_tool(
            self, tool: FarmingTool, pos: tuple[int, int], entity: Character
    ):
        match tool:
            case FarmingTool.AXE:
                for tree in pygame.sprite.spritecollide(
                    entity,
                    self.tree_sprites,
                    False,
                    lambda spr, tree_spr: spr.axe_hitbox.colliderect(tree_spr.rect)
                ):
                    tree.hit(entity)
                    self.sounds["axe"].play()
            case FarmingTool.HOE:
                self.soil_layer.hoe(pos)
            case FarmingTool.WATERING_CAN:
                self.soil_layer.water(pos)
                self.sounds['water'].play()
            case _:  # All seeds
                self.soil_layer.plant(pos, tool, entity.inventory)

    def interact(self):
        collided_interactions = pygame.sprite.spritecollide(self.player, self.interaction_sprites, False)
        if collided_interactions:
            if collided_interactions[0].name == 'Bed':
                self.start_reset()
            if collided_interactions[0].name == 'Trader':
                self.switch_screen(GameState.SHOP)

    def handle_event(self, event: pygame.event.Event) -> bool:
        hitbox_key = self.player.controls.SHOW_HITBOXES.control_value
        if event.type == pygame.KEYDOWN:
            if event.key == pygame.K_ESCAPE:
                self.switch_screen(GameState.PAUSE)
                return True
            if event.key == hitbox_key:
                self.show_hitbox_active = not self.show_hitbox_active
                return True

        return False

    # reset
    def reset(self):
        self.current_day += 1

        # plants + soil
        for tile in self.soil_layer.tiles.values():
            if tile.plant:
                tile.plant.grow()
            tile.watered = False
            for sprite in self.soil_layer.water_sprites:
                sprite.kill()

        self.raining = randint(0, 10) > 7
        self.soil_layer.raining = self.raining
        if self.raining:
            for pos, tile in self.soil_layer.tiles.items():
                self.soil_layer.water(pos, play_sound=False)
                self.soil_layer.update_tile_image(tile, pos)

        # apples on the trees

        # No need to iterate using explicit sprites() call.
        # Iterating over a sprite group normally will do the same thing
        for tree in self.tree_sprites:
            for apple in tree.apple_sprites:
                apple.kill()
            tree.create_fruit()

        # sky
        self.sky.start_color = [255, 255, 255]
        self.sky.set_time(6, 0)  # set to 0600 hours upon sleeping

    def finish_reset(self):
        for entity in self.entities.values():
            entity.blocked = False

    def start_reset(self):
        self.day_transition.activate()
        for entity in self.entities.values():
            entity.blocked = True
            entity.direction = pygame.Vector2(0, 0)

    # draw
    def draw_hitboxes(self):
        if self.show_hitbox_active:
            offset = pygame.Vector2(0, 0)
            offset.x = -(self.player.rect.centerx - SCREEN_WIDTH / 2)
            offset.y = -(self.player.rect.centery - SCREEN_HEIGHT / 2)
            for sprite in self.collision_sprites:
                rect = sprite.rect.copy()
                rect.topleft += offset
                pygame.draw.rect(self.display_surface, 'red', rect, 2)

                hitbox = sprite.hitbox_rect.copy()
                hitbox.topleft += offset
                pygame.draw.rect(self.display_surface, 'blue', hitbox, 2)

    def draw_overlay(self):
        current_time = self.sky.get_time()
        self.overlay.display(current_time)

    def draw(self, dt):
        self.display_surface.fill((130, 168, 132))
        self.all_sprites.draw(self.player.rect.center)
        self.sky.display(dt)
        self.draw_overlay()
        self.day_transition.draw()
        
    # update
    def update_rain(self):
        if self.raining and not self.shop_active:
            self.rain.update()

    def update(self, dt: float):
        # update
        self.plant_collision()
        self.update_rain()
        self.day_transition.update()
        self.all_sprites.update(dt)

        # draw
        self.draw(dt)
        self.draw_hitboxes()<|MERGE_RESOLUTION|>--- conflicted
+++ resolved
@@ -7,13 +7,7 @@
 from pathfinding.core.grid import Grid as PF_Grid
 from pathfinding.finder.a_star import AStarFinder as PF_AStarFinder
 
-<<<<<<< HEAD
-from src.npc.npc import NPC
-from src.npc.npc_behaviour import NPCBehaviourMethods
-from src.support import map_coords_to_tile, load_data, resource_path, tile_to_screen
-=======
 from src.enums import FarmingTool, GameState, Layer, Map
->>>>>>> 63f07a94
 from src.groups import AllSprites
 from src.gui.interface.emotes import PlayerEmoteManager, NPCEmoteManager
 from src.map_objects import MapObjects
@@ -350,27 +344,6 @@
         self.sounds["music"].set_volume(volume)
         self.sounds["music"].play(-1)
 
-<<<<<<< HEAD
-    # events
-    def event_loop(self):
-        for event in pygame.event.get():
-            if event.type == pygame.QUIT:
-                pygame.quit()
-                sys.exit()
-
-            self.echap(event)
-
-    def echap(self, event):
-        if event.type == pygame.KEYDOWN:
-            if event.key == pygame.K_ESCAPE:
-                self.switch_screen(GameState.PAUSE)
-                self.player.direction.xy = (0, 0)
-            if event.key == pygame.K_i:
-                self.switch_screen(GameState.INVENTORY)
-                self.player.direction.xy = (0, 0)
-
-=======
->>>>>>> 63f07a94
     # plant collision
     def plant_collision(self):
         if self.soil_layer.plant_sprites:
