--- conflicted
+++ resolved
@@ -8,13 +8,6 @@
 from src.gui.setup import setup_gui
 from src.gui.interface.dialog import DialogueManager
 from src.screens.level import Level
-<<<<<<< HEAD
-from src.npc.dialog import DialogueManager, prepare_tb_image
-from src.screens.menu import MainMenu
-from src.screens.pause import PauseMenu
-from src.screens.settings import SettingsMenu
-from src.screens.inventory import InventoryMenu
-=======
 from src.screens.menu_main import MainMenu
 from src.screens.menu_pause import PauseMenu
 from src.screens.menu_settings import SettingsMenu
@@ -25,7 +18,6 @@
     AniFrames, MapDict, SoundDict, EMOTE_SIZE
 )
 
->>>>>>> 63f07a94
 
 
 class Game:
@@ -64,20 +56,8 @@
 
         self.main_menu = MainMenu(self.switch_state)
         self.pause_menu = PauseMenu(self.switch_state)
-<<<<<<< HEAD
-        self.settings_menu = SettingsMenu(self.switch_state, self.sounds, self.level)
-        self.shop_menu = ShopMenu(self.level.player, self.switch_state, self.font)
-        self.inventory_menu = InventoryMenu(
-            self.level.player,
-            self.frames,
-            self.switch_state,
-            self.level.player.assign_tool_from_name,
-            self.level.player.assign_seed
-        )
-=======
         self.settings_menu = SettingsMenu(self.switch_state, self.sounds, self.player.controls)
         self.shop_menu = ShopMenu(self.player, self.switch_state, self.font)
->>>>>>> 63f07a94
 
         # dialog
         self.dm = DialogueManager(self.level.all_sprites)
@@ -88,30 +68,17 @@
             GameState.PAUSE: self.pause_menu,
             GameState.SETTINGS: self.settings_menu,
             GameState.SHOP: self.shop_menu,
-<<<<<<< HEAD
-            GameState.LEVEL: self.level,
-            GameState.INVENTORY: self.inventory_menu
-=======
             # GameState.LEVEL: self.level
->>>>>>> 63f07a94
         }
         self.current_state = GameState.MAIN_MENU
 
     def switch_state(self, state: GameState):
         self.current_state = state
-<<<<<<< HEAD
-        if self.current_state == GameState.SAVE_AND_RESUME:
-            self.level.player.save()
-            self.current_state = GameState.LEVEL
-        if self.current_state == GameState.INVENTORY:
-            self.inventory_menu.refresh_buttons_content()
-=======
         if self.game_paused():
             self.player.blocked = True
             self.player.direction.update((0, 0))
         else:
             self.player.blocked = False
->>>>>>> 63f07a94
 
     def load_assets(self):
         self.tmx_maps = support.tmx_importer('data/maps')
@@ -176,15 +143,8 @@
 
             self.level.update(dt)
 
-<<<<<<< HEAD
-            # if self.game_paused():
-            if self.game_paused():
-                self.level.draw(dt)
-            self.menus[self.current_state].update(dt)
-=======
             if self.game_paused():
                 self.menus[self.current_state].update(dt)
->>>>>>> 63f07a94
 
             pygame.display.update()
 
