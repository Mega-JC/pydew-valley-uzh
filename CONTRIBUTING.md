# Contributing

## Feature Requests

If you want to suggest a new feature, please open an issue first to discuss the idea.


## Contributing Code

For the intial creation phase of the game, tasks for main features will be assigned using the [Tasklist](https://github.com/users/sloukit/projects/1) in GitHub.

For code contributions outside of the tasklist, please open an issue first to discuss the idea.

Please note that Python 3.12 or above is required to run and develop the project.


## Adding new Assets

### Characters
All the imports happen in the `Game.load_assets()` method in [main.py](./main.py) and the `Game.character_importer()` method imports the content of [images/characters/](./images/characters/). The name of the subfolder will be a key in the dictionary 
and the files within that subfolder should be tileset images with each tile being 48x48. Each of these images will be stored in a sub dictionary attached to the subfolder key; the first row
should be the up animation, the second one the down animation and the third row the left aimation; animations for the right side will be a flipped copy of the left side.
If you want to add more character animations just check out the rabbit folder in characters to understand how it works.

In sprites.py there is a Player class that currently controls the rabbit in the game you could inherit from that and overwrite methods or use the Entity class as a parent and add more to it.
(The Player class currently has too many methods, quite a few of those could be stored in Entity to make the whole setup more flexible)

<<<<<<< HEAD
### Adding to the maps
The maps were created in [Tiled](https://www.mapeditor.org). The layers are fairly self-explanatory (or at least I hope they are).

Add more things as needed, be it new tiles, objects or even completely new maps. The
[project tasklist](https://github.com/users/sloukit/projects/1) shows what, and with what priority, is still needed.
The [images](images) folder contains a few more graphics that could be used to decorate the maps.

**Object Collisions**<br>
=======
### Tileset
All maps were created using [Tiled](https://mapeditor.org). The layers are fairly self-explanatory. Add more things as needed and then expand the setup method in the Level class to import it.

The graphics folders contain a few more graphics that can be used to decorate the map.

#### Collisions
>>>>>>> 8e51bc5c
If you would like to add custom collisions to a new object that you have created, feel free to add them in Tiled's tile collision editor.
To do this, simply open the corresponding tileset and click on the tile you want to edit. In the window on the right, you can then insert a rectangle that will then be used as hitbox for the object.

(If you don't see the Tile Collision Editor, open it under `View -> Views and Toolbars -> Tile Collision Editor` while in the tileset overview)

## Extracting Data
in the [Level](./src/screens/level.py) class there is an `apply_tool()` method that lets an entity interact with the world (i.e. use a tool or plant a seed); if you want to measure what's going on in the game this should be a good starting point.<|MERGE_RESOLUTION|>--- conflicted
+++ resolved
@@ -25,23 +25,14 @@
 In sprites.py there is a Player class that currently controls the rabbit in the game you could inherit from that and overwrite methods or use the Entity class as a parent and add more to it.
 (The Player class currently has too many methods, quite a few of those could be stored in Entity to make the whole setup more flexible)
 
-<<<<<<< HEAD
-### Adding to the maps
-The maps were created in [Tiled](https://www.mapeditor.org). The layers are fairly self-explanatory (or at least I hope they are).
-
+### Tileset
+All maps were created using [Tiled](https://mapeditor.org). The layers are fairly self-explanatory.
 Add more things as needed, be it new tiles, objects or even completely new maps. The
 [project tasklist](https://github.com/users/sloukit/projects/1) shows what, and with what priority, is still needed.
+
 The [images](images) folder contains a few more graphics that could be used to decorate the maps.
 
-**Object Collisions**<br>
-=======
-### Tileset
-All maps were created using [Tiled](https://mapeditor.org). The layers are fairly self-explanatory. Add more things as needed and then expand the setup method in the Level class to import it.
-
-The graphics folders contain a few more graphics that can be used to decorate the map.
-
-#### Collisions
->>>>>>> 8e51bc5c
+#### Object Collisions
 If you would like to add custom collisions to a new object that you have created, feel free to add them in Tiled's tile collision editor.
 To do this, simply open the corresponding tileset and click on the tile you want to edit. In the window on the right, you can then insert a rectangle that will then be used as hitbox for the object.
 
